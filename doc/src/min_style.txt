"LAMMPS WWW Page"_lws - "LAMMPS Documentation"_ld - "LAMMPS Commands"_lc :c

:link(lws,http://lammps.sandia.gov)
:link(ld,Manual.html)
:link(lc,Commands_all.html)
:line

min_style command :h3

[Syntax:]

min_style style :pre

<<<<<<< HEAD
style = {cg} or {hftn} or {sd} or {quickmin} or {fire} or {adaptglok} :ul
=======
style = {cg} or {hftn} or {sd} or {quickmin} or {fire} or {spin} :ul
>>>>>>> cfad0634

[Examples:]

min_style cg
min_style spin
min_style fire :pre

[Description:]

Choose a minimization algorithm to use when a "minimize"_minimize.html
command is performed.

Style {cg} is the Polak-Ribiere version of the conjugate gradient (CG)
algorithm.  At each iteration the force gradient is combined with the
previous iteration information to compute a new search direction
perpendicular (conjugate) to the previous search direction.  The PR
variant affects how the direction is chosen and how the CG method is
restarted when it ceases to make progress.  The PR variant is thought
to be the most effective CG choice for most problems.

Style {hftn} is a Hessian-free truncated Newton algorithm.  At each
iteration a quadratic model of the energy potential is solved by a
conjugate gradient inner iteration.  The Hessian (second derivatives)
of the energy is not formed directly, but approximated in each
conjugate search direction by a finite difference directional
derivative.  When close to an energy minimum, the algorithm behaves
like a Newton method and exhibits a quadratic convergence rate to high
accuracy.  In most cases the behavior of {hftn} is similar to {cg},
but it offers an alternative if {cg} seems to perform poorly.  This
style is not affected by the "min_modify"_min_modify.html command.

Style {sd} is a steepest descent algorithm.  At each iteration, the
search direction is set to the downhill direction corresponding to the
force vector (negative gradient of energy).  Typically, steepest
descent will not converge as quickly as CG, but may be more robust in
some situations.

Style {quickmin} is a damped dynamics method described in
"(Sheppard)"_#Sheppard, where the damping parameter is related to the
projection of the velocity vector along the current force vector for
each atom.  The velocity of each atom is initialized to 0.0 by this
style, at the beginning of a minimization.

Style {fire} is a damped dynamics method described in
"(Bitzek)"_#Bitzek, which is similar to {quickmin} but adds a variable
timestep and alters the projection operation to maintain components of
the velocity non-parallel to the current force vector.  The velocity
of each atom is initialized to 0.0 by this style, at the beginning of
a minimization.

<<<<<<< HEAD
Style {adaptglok} is a re-implementation of the style {fire} with
additionnal optimizations of the method described
in "(Bitzek)"_#Bitzek. It includes a temporization of the variable
timestep, a backstep when downhill and different time integration
schemes.

Either the {quickmin}, {fire} and {adaptglok} styles are useful in the context of
=======
Style {spin} is a damped spin dynamics with an adaptive 
timestep.
See the "min/spin"_min_spin.html doc page for more information.

Either the {quickmin} and {fire} styles are useful in the context of
>>>>>>> cfad0634
nudged elastic band (NEB) calculations via the "neb"_neb.html command.

NOTE: The damped dynamic minimizers use whatever timestep you have
defined via the "timestep"_timestep.html command.  Often they will
converge more quickly if you use a timestep about 10x larger than you
would normally use for dynamics simulations.

NOTE: The {quickmin}, {fire}, {adaptglok}, and {hftn} styles do not yet support the
use of the "fix box/relax"_fix_box_relax.html command or minimizations
involving the electron radius in "eFF"_pair_eff.html models. 
The {adaptglok} style actually support box relaxation by the implementation of
a basic relaxation scheme, see "min_modify"_min_modify.html.

[Restrictions:] none

[Related commands:]

"min_modify"_min_modify.html, "minimize"_minimize.html, "neb"_neb.html

[Default:]

min_style cg :pre

:line

:link(Sheppard)
[(Sheppard)] Sheppard, Terrell, Henkelman, J Chem Phys, 128, 134106
(2008).  See ref 1 in this paper for original reference to Qmin in
Jonsson, Mills, Jacobsen.

:link(Bitzek)
[(Bitzek)] Bitzek, Koskinen, Gahler, Moseler, Gumbsch, Phys Rev Lett,
97, 170201 (2006).
<|MERGE_RESOLUTION|>--- conflicted
+++ resolved
@@ -11,11 +11,7 @@
 
 min_style style :pre
 
-<<<<<<< HEAD
-style = {cg} or {hftn} or {sd} or {quickmin} or {fire} or {adaptglok} :ul
-=======
-style = {cg} or {hftn} or {sd} or {quickmin} or {fire} or {spin} :ul
->>>>>>> cfad0634
+style = {cg} or {hftn} or {sd} or {quickmin} or {fire} or {spin} or {adaptglok} :ul
 
 [Examples:]
 
@@ -66,21 +62,17 @@
 of each atom is initialized to 0.0 by this style, at the beginning of
 a minimization.
 
-<<<<<<< HEAD
 Style {adaptglok} is a re-implementation of the style {fire} with
 additionnal optimizations of the method described
 in "(Bitzek)"_#Bitzek. It includes a temporization of the variable
 timestep, a backstep when downhill and different time integration
 schemes.
 
-Either the {quickmin}, {fire} and {adaptglok} styles are useful in the context of
-=======
 Style {spin} is a damped spin dynamics with an adaptive 
 timestep.
 See the "min/spin"_min_spin.html doc page for more information.
 
-Either the {quickmin} and {fire} styles are useful in the context of
->>>>>>> cfad0634
+Either the {quickmin}, {fire} and {adaptglok} styles are useful in the context of
 nudged elastic band (NEB) calculations via the "neb"_neb.html command.
 
 NOTE: The damped dynamic minimizers use whatever timestep you have
