--- conflicted
+++ resolved
@@ -1,14 +1,3 @@
 #ifndef COLVARS_VERSION
-<<<<<<< HEAD
-#define COLVARS_VERSION "2019-04-26"
-// This file is part of the Collective Variables module (Colvars).
-// The original version of Colvars and its updates are located at:
-// https://github.com/colvars/colvars
-// Please update all Colvars source files before making any changes.
-// If you wish to distribute your changes, please submit them to the
-// Colvars repository at GitHub.
-
-=======
 #define COLVARS_VERSION "2020-02-25"
->>>>>>> 5e3fe197
 #endif