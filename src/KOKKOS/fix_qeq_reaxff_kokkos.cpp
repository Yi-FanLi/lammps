// clang-format off
/* ----------------------------------------------------------------------
   LAMMPS - Large-scale Atomic/Molecular Massively Parallel Simulator
   https://www.lammps.org/, Sandia National Laboratories
   Steve Plimpton, sjplimp@sandia.gov

   Copyright (2003) Sandia Corporation.  Under the terms of Contract
   DE-AC04-94AL85000 with Sandia Corporation, the U.S. Government retains
   certain rights in this software.  This software is distributed under
   the GNU General Public License.

   See the README file in the top-level LAMMPS directory.
------------------------------------------------------------------------- */

/* ----------------------------------------------------------------------
   Contributing authors: Ray Shan (SNL), Stan Moore (SNL),
                          Kamesh Arumugam (NVIDIA)

   Nicholas Curtis (AMD), Leopold Grinberd (AMD), and Gina Sitaraman (AMD):
     - Reduced math overhead: enabled specialized calls (e.g., cbrt for a
         cube root instead of pow) and use power/exponential laws to reduce the
         number of exponentials evaluated, etc.
     - Fused the CG solve for "S" and "T" matrices
     - Improved the SpMV algorithm by using vector instead of team level
         parallelism on GPUs
------------------------------------------------------------------------- */

#include "fix_qeq_reaxff_kokkos.h"

#include "atom.h"
#include "atom_kokkos.h"
#include "atom_masks.h"
#include "comm.h"
#include "error.h"
#include "force.h"
#include "kokkos.h"
#include "memory_kokkos.h"
#include "neigh_list_kokkos.h"
#include "neigh_request.h"
#include "neighbor.h"
#include "update.h"

#include <cmath>

using namespace LAMMPS_NS;
using namespace FixConst;

#define SMALL 0.0001
#define EV_TO_KCAL_PER_MOL 14.4

/* ---------------------------------------------------------------------- */

template<class DeviceType>
FixQEqReaxFFKokkos<DeviceType>::
FixQEqReaxFFKokkos(LAMMPS *lmp, int narg, char **arg) :
  FixQEqReaxFF(lmp, narg, arg)
{
  kokkosable = 1;
  comm_forward = comm_reverse = 2; // fused
  forward_comm_device = 2;
  atomKK = (AtomKokkos *) atom;
  execution_space = ExecutionSpaceFromDevice<DeviceType>::space;

  datamask_read = X_MASK | V_MASK | F_MASK | Q_MASK | MASK_MASK | TYPE_MASK | TAG_MASK;
  datamask_modify = X_MASK;

  nmax = m_cap = 0;
  allocated_flag = 0;
  nprev = 4;

  memory->destroy(s_hist);
  memory->destroy(t_hist);
  grow_arrays(atom->nmax);

  d_mfill_offset = typename AT::t_int_scalar("qeq/kk:mfill_offset");

  converged = 0;
}

/* ---------------------------------------------------------------------- */

template<class DeviceType>
FixQEqReaxFFKokkos<DeviceType>::~FixQEqReaxFFKokkos()
{
  if (copymode) return;

  memoryKK->destroy_kokkos(k_s_hist,s_hist);
  memoryKK->destroy_kokkos(k_t_hist,t_hist);
  memoryKK->destroy_kokkos(k_chi_field,chi_field);
}

/* ---------------------------------------------------------------------- */

template<class DeviceType>
void FixQEqReaxFFKokkos<DeviceType>::init()
{
  atomKK->sync(execution_space,Q_MASK);

  FixQEqReaxFF::init();

  neighflag = lmp->kokkos->neighflag_qeq;
  int irequest = neighbor->nrequest - 1;

  neighbor->requests[irequest]->
    kokkos_host = std::is_same<DeviceType,LMPHostType>::value &&
    !std::is_same<DeviceType,LMPDeviceType>::value;
  neighbor->requests[irequest]->
    kokkos_device = std::is_same<DeviceType,LMPDeviceType>::value;

  if (neighflag == FULL) {
    neighbor->requests[irequest]->fix = 1;
    neighbor->requests[irequest]->pair = 0;
    neighbor->requests[irequest]->full = 1;
    neighbor->requests[irequest]->half = 0;
  } else { //if (neighflag == HALF || neighflag == HALFTHREAD)
    neighbor->requests[irequest]->fix = 1;
    neighbor->requests[irequest]->pair = 0;
    neighbor->requests[irequest]->full = 0;
    neighbor->requests[irequest]->half = 1;
    neighbor->requests[irequest]->ghost = 1;
  }

  int ntypes = atom->ntypes;
  k_params = Kokkos::DualView<params_qeq*,Kokkos::LayoutRight,DeviceType>
    ("FixQEqReaxFF::params",ntypes+1);
  params = k_params.template view<DeviceType>();

  for (int n = 1; n <= ntypes; n++) {
    k_params.h_view(n).chi = chi[n];
    k_params.h_view(n).eta = eta[n];
    k_params.h_view(n).gamma = gamma[n];
  }
  k_params.template modify<LMPHostType>();

  cutsq = swb * swb;

  init_shielding_k();
  init_hist();

  last_allocate = -1;
}

/* ---------------------------------------------------------------------- */

template<class DeviceType>
void FixQEqReaxFFKokkos<DeviceType>::init_shielding_k()
{
  int i,j;
  int ntypes = atom->ntypes;

  k_shield = DAT::tdual_ffloat_2d("qeq/kk:shield",ntypes+1,ntypes+1);
  d_shield = k_shield.template view<DeviceType>();

  for (i = 1; i <= ntypes; ++i)
    for (j = 1; j <= ntypes; ++j)
      k_shield.h_view(i,j) = pow(gamma[i] * gamma[j], -1.5);

  k_shield.template modify<LMPHostType>();
  k_shield.template sync<DeviceType>();

  k_tap = DAT::tdual_ffloat_1d("qeq/kk:tap",8);
  d_tap = k_tap.template view<DeviceType>();

  for (i = 0; i < 8; i ++)
    k_tap.h_view(i) = Tap[i];

  k_tap.template modify<LMPHostType>();
  k_tap.template sync<DeviceType>();
}

/* ---------------------------------------------------------------------- */

template<class DeviceType>
void FixQEqReaxFFKokkos<DeviceType>::init_hist()
{
  k_s_hist.clear_sync_state();
  k_t_hist.clear_sync_state();

  Kokkos::deep_copy(d_s_hist,0.0);
  Kokkos::deep_copy(d_t_hist,0.0);

  k_s_hist.template modify<DeviceType>();
  k_t_hist.template modify<DeviceType>();
}

/* ---------------------------------------------------------------------- */

template<class DeviceType>
void FixQEqReaxFFKokkos<DeviceType>::setup_pre_force(int vflag)
{
  //neighbor->build_one(list);

  pre_force(vflag);
}

/* ---------------------------------------------------------------------- */

template<class DeviceType>
void FixQEqReaxFFKokkos<DeviceType>::pre_force(int /*vflag*/)
{
  if (update->ntimestep % nevery) return;

  atomKK->sync(execution_space,datamask_read);

  x = atomKK->k_x.view<DeviceType>();
  v = atomKK->k_v.view<DeviceType>();
  f = atomKK->k_f.view<DeviceType>();
  q = atomKK->k_q.view<DeviceType>();
  tag = atomKK->k_tag.view<DeviceType>();
  type = atomKK->k_type.view<DeviceType>();
  mask = atomKK->k_mask.view<DeviceType>();
  nlocal = atomKK->nlocal;
  newton_pair = force->newton_pair;

  k_params.template sync<DeviceType>();
  k_shield.template sync<DeviceType>();
  k_tap.template sync<DeviceType>();

  NeighListKokkos<DeviceType>* k_list = static_cast<NeighListKokkos<DeviceType>*>(list);
  d_numneigh = k_list->d_numneigh;
  d_neighbors = k_list->d_neighbors;
  d_ilist = k_list->d_ilist;
  nn = list->inum;
  NN = list->inum + list->gnum;

  copymode = 1;

  // allocate

  allocate_array();

  // get max number of neighbor

  if (!allocated_flag || last_allocate < neighbor->lastcall) {
    allocate_matrix();
    last_allocate = update->ntimestep;
  }

  // compute_H

  if (execution_space == Host) { // CPU
    if (neighflag == FULL) {
      FixQEqReaxFFKokkosComputeHFunctor<DeviceType, FULL> computeH_functor(this);
      Kokkos::parallel_scan(nn,computeH_functor);
    } else { // HALF and HALFTHREAD are the same
      FixQEqReaxFFKokkosComputeHFunctor<DeviceType, HALF> computeH_functor(this);
      Kokkos::parallel_scan(nn,computeH_functor);
    }
  } else { // GPU, use teams
    Kokkos::deep_copy(d_mfill_offset,0);

    int atoms_per_team = FixQEqReaxFFKokkos<DeviceType>::compute_h_teamsize;
    int vector_length = FixQEqReaxFFKokkos<DeviceType>::compute_h_vectorsize;

    int num_teams = nn / atoms_per_team + (nn % atoms_per_team ? 1 : 0);

    Kokkos::TeamPolicy<DeviceType> policy(num_teams, atoms_per_team,
                                          vector_length);
    if (neighflag == FULL) {
      FixQEqReaxFFKokkosComputeHFunctor<DeviceType, FULL> computeH_functor(
          this, atoms_per_team, vector_length);
      Kokkos::parallel_for(policy, computeH_functor);
    } else { // HALF and HALFTHREAD are the same
      FixQEqReaxFFKokkosComputeHFunctor<DeviceType, HALF> computeH_functor(
          this, atoms_per_team, vector_length);
      Kokkos::parallel_for(policy, computeH_functor);
    }
  }

  // init_matvec

  if (efield) get_chi_field();

  k_s_hist.template sync<DeviceType>();
  k_t_hist.template sync<DeviceType>();

<<<<<<< HEAD
  // comm->forward_comm(this); //Dist_vector(s);
  pack_flag = 2;
  k_s.template modify<DeviceType>();
  comm->forward_comm(this);
  k_s.template sync<DeviceType>();

  // comm->forward_comm(this); //Dist_vector(t);
  pack_flag = 3;
  k_t.template modify<DeviceType>();
  comm->forward_comm(this);
  k_t.template sync<DeviceType>();
=======
  Kokkos::parallel_for(Kokkos::RangePolicy<DeviceType,TagQEqInitMatvec>(0,nn),*this);

  // comm->forward_comm_fix(this); //Dist_vector(st);
  pack_flag = 2;
  k_st.template modify<DeviceType>();
  comm->forward_comm_fix(this);
  k_st.template sync<DeviceType>();
>>>>>>> 04ec741f

  need_dup = lmp->kokkos->need_dup<DeviceType>();
  if (need_dup)
    dup_o = Kokkos::Experimental::create_scatter_view<KKScatterSum, KKScatterDuplicated>(d_o); // allocate duplicated memory
  else
    ndup_o = Kokkos::Experimental::create_scatter_view<KKScatterSum, KKScatterNonDuplicated>(d_o);

  //  cg solve over b_s, s & b_t, t

  matvecs = cg_solve();

  // calculate_Q();

  k_s_hist.template sync<DeviceType>();
  k_t_hist.template sync<DeviceType>();
  calculate_q();
  k_s_hist.template modify<DeviceType>();
  k_t_hist.template modify<DeviceType>();

  copymode = 0;

  if (!allocated_flag)
    allocated_flag = 1;

  // free duplicated memory

  if (need_dup)
    dup_o = decltype(dup_o)();

  atomKK->modified(execution_space,datamask_modify);
}

/* ---------------------------------------------------------------------- */

template<class DeviceType>
KOKKOS_INLINE_FUNCTION
void FixQEqReaxFFKokkos<DeviceType>::num_neigh_item(int ii, int &maxneigh) const
{
  const int i = d_ilist[ii];
  maxneigh += d_numneigh[i];
}

/* ---------------------------------------------------------------------- */

template<class DeviceType>
void FixQEqReaxFFKokkos<DeviceType>::allocate_matrix()
{
  nmax = atom->nmax;

  // determine the total space for the H matrix

  m_cap = 0;
  FixQEqReaxFFKokkosNumNeighFunctor<DeviceType> neigh_functor(this);
  Kokkos::parallel_reduce(nn,neigh_functor,m_cap);

  d_firstnbr = typename AT::t_int_1d("qeq/kk:firstnbr",nmax);
  d_numnbrs = typename AT::t_int_1d("qeq/kk:numnbrs",nmax);
  d_jlist = typename AT::t_int_1d("qeq/kk:jlist",m_cap);
  d_val = typename AT::t_ffloat_1d("qeq/kk:val",m_cap);
}

/* ---------------------------------------------------------------------- */

template<class DeviceType>
void FixQEqReaxFFKokkos<DeviceType>::allocate_array()
{
  if (atom->nmax > nmax) {
    nmax = atom->nmax;

    k_o = DAT::tdual_ffloat2_1d("qeq/kk:o",nmax);
    d_o = k_o.template view<DeviceType>();
    h_o = k_o.h_view;

    d_p = typename AT::t_ffloat2_1d("qeq/kk:p",nmax);
    d_r = typename AT::t_ffloat2_1d("qeq/kk:r",nmax);
    k_d = DAT::tdual_ffloat2_1d("qeq/kk:d",nmax);
    d_d = k_d.template view<DeviceType>();
    h_d = k_d.h_view;

    d_Hdia_inv = typename AT::t_ffloat_1d("qeq/kk:Hdia_inv",nmax);

    d_b_st = typename AT::t_ffloat2_1d("qeq/kk:b_st",nmax);

    k_st = DAT::tdual_ffloat2_1d("qeq/kk:st",nmax);
    d_st = k_st.template view<DeviceType>();
    h_st = k_st.h_view;

    memoryKK->create_kokkos(k_chi_field,chi_field,nmax,"qeq/kk:chi_field");
    d_chi_field = k_chi_field.template view<DeviceType>();
  }

  // init_storage

  if (efield) get_chi_field();

  Kokkos::parallel_for(Kokkos::RangePolicy<DeviceType,TagQEqZero>(0,NN),*this);

}
/* ---------------------------------------------------------------------- */

template<class DeviceType>
KOKKOS_INLINE_FUNCTION
void FixQEqReaxFFKokkos<DeviceType>::operator()(TagQEqZero, const int &ii) const
{
  const int i = d_ilist[ii];
  const int itype = type(i);

  if (mask[i] & groupbit) {
    d_Hdia_inv[i] = 1.0 / params(itype).eta;
    d_b_st(i,0) = -params(itype).chi - d_chi_field[i];
    d_b_st(i,1) = -1.0;
    d_st(i,0) = 0.0;
    d_st(i,1) = 0.0;
    d_p(i,0) = 0.0;
    d_p(i,1) = 0.0;
    d_o(i,0) = 0.0;
    d_o(i,1) = 0.0;
    d_r(i,0) = 0.0;
    d_r(i,1) = 0.0;
    d_d(i,0) = 0.0;
    d_d(i,1) = 0.0;
  }
}

/* ---------------------------------------------------------------------- */

template<class DeviceType>
template <int NEIGHFLAG>
KOKKOS_INLINE_FUNCTION
void FixQEqReaxFFKokkos<DeviceType>::compute_h_item(int ii, int &m_fill, const bool &final) const
{
  const int i = d_ilist[ii];
  int j,jj,jtype;

  if (mask[i] & groupbit) {

    const X_FLOAT xtmp = x(i,0);
    const X_FLOAT ytmp = x(i,1);
    const X_FLOAT ztmp = x(i,2);
    const int itype = type(i);
    const tagint itag = tag(i);
    const int jnum = d_numneigh[i];
    if (final)
      d_firstnbr[i] = m_fill;

    for (jj = 0; jj < jnum; jj++) {
      j = d_neighbors(i,jj);
      j &= NEIGHMASK;
      jtype = type(j);

      const X_FLOAT delx = x(j,0) - xtmp;
      const X_FLOAT dely = x(j,1) - ytmp;
      const X_FLOAT delz = x(j,2) - ztmp;

      if (NEIGHFLAG != FULL) {
        // skip half of the interactions
        const tagint jtag = tag(j);
        if (j >= nlocal) {
          if (itag > jtag) {
            if ((itag+jtag) % 2 == 0) continue;
          } else if (itag < jtag) {
            if ((itag+jtag) % 2 == 1) continue;
          } else {
            if (x(j,2) < ztmp) continue;
            if (x(j,2) == ztmp && x(j,1)  < ytmp) continue;
            if (x(j,2) == ztmp && x(j,1) == ytmp && x(j,0) < xtmp) continue;
          }
        }
      }

      const F_FLOAT rsq = delx*delx + dely*dely + delz*delz;
      if (rsq > cutsq) continue;

      if (final) {
        const F_FLOAT r = sqrt(rsq);
        d_jlist(m_fill) = j;
        const F_FLOAT shldij = d_shield(itype,jtype);
        d_val(m_fill) = calculate_H_k(r,shldij);
      }
      m_fill++;
    }
    if (final)
      d_numnbrs[i] = m_fill - d_firstnbr[i];
  }
}

/* ---------------------------------------------------------------------- */

// Calculate Qeq matrix H where H is a sparse matrix and H[i][j] represents the electrostatic interaction coefficients on atom-i with atom-j
// d_val     - contains the non-zero entries of sparse matrix H
// d_numnbrs - d_numnbrs[i] contains the # of non-zero entries in the i-th row of H (which also represents the # of neighbor atoms with electrostatic interaction coefficients with atom-i)
// d_firstnbr- d_firstnbr[i] contains the beginning index from where the H matrix entries corresponding to row-i is stored in d_val
// d_jlist   - contains the column index corresponding to each entry in d_val

template <class DeviceType>
template <int NEIGHFLAG>
KOKKOS_INLINE_FUNCTION
void FixQEqReaxFFKokkos<DeviceType>::compute_h_team(
    const typename Kokkos::TeamPolicy<DeviceType>::member_type &team,
    int atoms_per_team, int vector_length) const {

  // scratch space setup
  Kokkos::View<int *, Kokkos::ScratchMemorySpace<DeviceType>,
               Kokkos::MemoryTraits<Kokkos::Unmanaged>>
      s_ilist(team.team_shmem(), atoms_per_team);
  Kokkos::View<int *, Kokkos::ScratchMemorySpace<DeviceType>,
               Kokkos::MemoryTraits<Kokkos::Unmanaged>>
      s_numnbrs(team.team_shmem(), atoms_per_team);
  Kokkos::View<int *, Kokkos::ScratchMemorySpace<DeviceType>,
               Kokkos::MemoryTraits<Kokkos::Unmanaged>>
      s_firstnbr(team.team_shmem(), atoms_per_team);

  Kokkos::View<int **, Kokkos::ScratchMemorySpace<DeviceType>,
               Kokkos::MemoryTraits<Kokkos::Unmanaged>>
      s_jtype(team.team_shmem(), atoms_per_team, vector_length);
  Kokkos::View<int **, Kokkos::ScratchMemorySpace<DeviceType>,
               Kokkos::MemoryTraits<Kokkos::Unmanaged>>
      s_jlist(team.team_shmem(), atoms_per_team, vector_length);
  Kokkos::View<F_FLOAT **, Kokkos::ScratchMemorySpace<DeviceType>,
               Kokkos::MemoryTraits<Kokkos::Unmanaged>>
      s_r(team.team_shmem(), atoms_per_team, vector_length);

  // team of threads work on atoms with index in [firstatom, lastatom)
  int firstatom = team.league_rank() * atoms_per_team;
  int lastatom =
      (firstatom + atoms_per_team < nn) ? (firstatom + atoms_per_team) : nn;

  // kokkos-thread-0 is used to load info from global memory into scratch space
  if (team.team_rank() == 0) {

    // copy atom indices from d_ilist[firstatom:lastatom] to scratch space s_ilist[0:atoms_per_team]
    // copy # of neighbor atoms for all the atoms with indices in d_ilist[firstatom:lastatom] from d_numneigh to scratch space s_numneigh[0:atoms_per_team]
    // calculate total number of neighbor atoms for all atoms assigned to the current team of threads (Note - Total # of neighbor atoms here provides the
    // upper bound space requirement to store the H matrix values corresponding to the atoms with indices in d_ilist[firstatom:lastatom])

    Kokkos::parallel_scan(Kokkos::ThreadVectorRange(team, atoms_per_team),
                          [&](const int &idx, int &totalnbrs, bool final) {
                            int ii = firstatom + idx;

                            if (ii < nn) {
                              const int i = d_ilist[ii];
                              int jnum = d_numneigh[i];

                              if (final) {
                                s_ilist[idx] = i;
                                s_numnbrs[idx] = jnum;
                                s_firstnbr[idx] = totalnbrs;
                              }
                              totalnbrs += jnum;
                            } else {
                              s_numnbrs[idx] = 0;
                            }
                          });
  }

  // barrier ensures that the data moved to scratch space is visible to all the
  // threads of the corresponding team
  team.team_barrier();

  // calculate the global memory offset from where the H matrix values to be
  // calculated by the current team will be stored in d_val
  int team_firstnbr_idx = 0;
  Kokkos::single(Kokkos::PerTeam(team),
                 [=](int &val) {
                   int totalnbrs = s_firstnbr[lastatom - firstatom - 1] +
                                   s_numnbrs[lastatom - firstatom - 1];
                   val = Kokkos::atomic_fetch_add(&d_mfill_offset(), totalnbrs);
                 },
                 team_firstnbr_idx);

  // map the H matrix computation of each atom to kokkos-thread (one atom per
  // kokkos-thread) neighbor computation for each atom is assigned to vector
  // lanes of the corresponding thread
  Kokkos::parallel_for(
      Kokkos::TeamThreadRange(team, atoms_per_team), [&](const int &idx) {
        int ii = firstatom + idx;

        if (ii < nn) {
          const int i = s_ilist[idx];

          if (mask[i] & groupbit) {
            const X_FLOAT xtmp = x(i, 0);
            const X_FLOAT ytmp = x(i, 1);
            const X_FLOAT ztmp = x(i, 2);
            const int itype = type(i);
            tagint itag = tag(i); // removed "const" to work around GCC 7 bug
            int jnum = s_numnbrs[idx]; // removed "const" to work around GCC 7 bug

            // calculate the write-offset for atom-i's first neighbor
            int atomi_firstnbr_idx = team_firstnbr_idx + s_firstnbr[idx];
            Kokkos::single(Kokkos::PerThread(team),
                           [&]() { d_firstnbr[i] = atomi_firstnbr_idx; });

            // current # of neighbor atoms with non-zero electrostatic
            // interaction coefficients with atom-i which represents the # of
            // non-zero elements in row-i of H matrix
            int atomi_nbrs_inH = 0;

            // calculate H matrix values corresponding to atom-i where neighbors
            // are processed in batches and the batch size is vector_length
            for (int jj_start = 0; jj_start < jnum; jj_start += vector_length) {

              int atomi_nbr_writeIdx = atomi_firstnbr_idx + atomi_nbrs_inH;

              // count the # of neighbor atoms with non-zero electrostatic
              // interaction coefficients with atom-i in the current batch
              int atomi_nbrs_curbatch = 0;

              // compute rsq, jtype, j and store in scratch space which is
              // reused later
              Kokkos::parallel_reduce(
                  Kokkos::ThreadVectorRange(team, vector_length),
                  [&](const int &idx, int &m_fill) {
                    const int jj = jj_start + idx;

                    // initialize: -1 represents no interaction with atom-j
                    // where j = d_neighbors(i,jj)
                    s_jlist(team.team_rank(), idx) = -1;

                    if (jj < jnum) {
                      int j = d_neighbors(i, jj);
                      j &= NEIGHMASK;
                      const int jtype = type(j);

                      const X_FLOAT delx = x(j, 0) - xtmp;
                      const X_FLOAT dely = x(j, 1) - ytmp;
                      const X_FLOAT delz = x(j, 2) - ztmp;

                      // valid nbr interaction
                      bool valid = true;
                      if (NEIGHFLAG != FULL) {
                        // skip half of the interactions
                        const tagint jtag = tag(j);
                        if (j >= nlocal) {
                          if (itag > jtag) {
                            if ((itag + jtag) % 2 == 0)
                              valid = false;
                          } else if (itag < jtag) {
                            if ((itag + jtag) % 2 == 1)
                              valid = false;
                          } else {
                            if (x(j, 2) < ztmp)
                              valid = false;
                            if (x(j, 2) == ztmp && x(j, 1) < ytmp)
                              valid = false;
                            if (x(j, 2) == ztmp && x(j, 1) == ytmp &&
                                x(j, 0) < xtmp)
                              valid = false;
                          }
                        }
                      }

                      const F_FLOAT rsq =
                          delx * delx + dely * dely + delz * delz;
                      if (rsq > cutsq)
                        valid = false;

                      if (valid) {
                        s_jlist(team.team_rank(), idx) = j;
                        s_jtype(team.team_rank(), idx) = jtype;
                        s_r(team.team_rank(), idx) = sqrt(rsq);
                        m_fill++;
                      }
                    }
                  },
                  atomi_nbrs_curbatch);

              // write non-zero entries of H to global memory
              Kokkos::parallel_scan(
                  Kokkos::ThreadVectorRange(team, vector_length),
                  [&](const int &idx, int &m_fill, bool final) {
                    int j = s_jlist(team.team_rank(), idx);
                    if (final) {
                      if (j != -1) {
                        const int jtype = s_jtype(team.team_rank(), idx);
                        const F_FLOAT r = s_r(team.team_rank(), idx);
                        const F_FLOAT shldij = d_shield(itype, jtype);

                        d_jlist[atomi_nbr_writeIdx + m_fill] = j;
                        d_val[atomi_nbr_writeIdx + m_fill] =
                            calculate_H_k(r, shldij);
                      }
                    }

                    if (j != -1) {
                      m_fill++;
                    }
                  });
              atomi_nbrs_inH += atomi_nbrs_curbatch;
            }

            Kokkos::single(Kokkos::PerThread(team),
                           [&]() { d_numnbrs[i] = atomi_nbrs_inH; });
          }
        }
      });
}

/* ---------------------------------------------------------------------- */

template<class DeviceType>
KOKKOS_INLINE_FUNCTION
double FixQEqReaxFFKokkos<DeviceType>::calculate_H_k(const F_FLOAT &r, const F_FLOAT &shld) const
{
  F_FLOAT taper, denom;

  taper = d_tap[7] * r + d_tap[6];
  taper = taper * r + d_tap[5];
  taper = taper * r + d_tap[4];
  taper = taper * r + d_tap[3];
  taper = taper * r + d_tap[2];
  taper = taper * r + d_tap[1];
  taper = taper * r + d_tap[0];

  denom = r * r * r + shld;
  denom = cbrt(denom);

  return taper * EV_TO_KCAL_PER_MOL / denom;
}

/* ---------------------------------------------------------------------- */

template<class DeviceType>
KOKKOS_INLINE_FUNCTION
void FixQEqReaxFFKokkos<DeviceType>::operator()(TagQEqInitMatvec, const int &ii) const
{
  const int i = d_ilist[ii];
  const int itype = type(i);

  if (mask[i] & groupbit) {
    d_Hdia_inv[i] = 1.0 / params(itype).eta;
    d_b_st(i,0) = -params(itype).chi - d_chi_field[i];
    d_b_st(i,1) = -1.0;
    d_st(i,0) = 4*(d_s_hist(i,0)+d_s_hist(i,2))-(6*d_s_hist(i,1)+d_s_hist(i,3));
    d_st(i,1) = d_t_hist(i,2) + 3*(d_t_hist(i,0) - d_t_hist(i,1));
  }
}

/* ---------------------------------------------------------------------- */

template<class DeviceType>
int FixQEqReaxFFKokkos<DeviceType>::cg_solve()
// b = b_st, x = st;
{
  converged = 0;

  F_FLOAT2 tmp;
  F_FLOAT2 sig_old;
  F_FLOAT2 b_norm;

  // sparse_matvec(&H, x, q);
  sparse_matvec_kokkos(d_st);

  if (neighflag != FULL) {
    k_o.template modify<DeviceType>();
    comm->reverse_comm(this); //Coll_vector(q);
    k_o.template sync<DeviceType>();
  }

  // vector_sum(r , 1.,  b, -1., q, nn);
  // preconditioning: d[j] = r[j] * Hdia_inv[j];
  // b_norm = parallel_norm(b, nn);
  F_FLOAT2 my_norm;
  Kokkos::parallel_reduce(Kokkos::RangePolicy<DeviceType,TagQEqNorm1>(0,nn),*this,my_norm);
  F_FLOAT2 norm_sqr;
  MPI_Allreduce(&my_norm.v, &norm_sqr.v, 2, MPI_DOUBLE, MPI_SUM, world);
  b_norm.v[0] = sqrt(norm_sqr.v[0]);
  b_norm.v[1] = sqrt(norm_sqr.v[1]);

  // sig_new = parallel_dot(r, d, nn);
  F_FLOAT2 my_dot;
  Kokkos::parallel_reduce(Kokkos::RangePolicy<DeviceType,TagQEqDot1>(0,nn),*this,my_dot);
  F_FLOAT2 dot_sqr;
  MPI_Allreduce(&my_dot.v, &dot_sqr.v, 2, MPI_DOUBLE, MPI_SUM, world);
  F_FLOAT2 sig_new;
  sig_new = dot_sqr;

  F_FLOAT residual[2] = {0.0, 0.0};
  int loop;
  for (loop = 1; (loop < imax); loop++) {
    if (!(converged & 1))
      residual[0] = sqrt(sig_new.v[0]) / b_norm.v[0];
    if (!(converged & 2))
      residual[1] = sqrt(sig_new.v[1]) / b_norm.v[1];
    converged = static_cast<int>(residual[0] <= tolerance) | (static_cast<int>(residual[1] <= tolerance) << 1);

    if (converged == 3) {
      // both cg solves have converged
      break;
    }

    // comm->forward_comm(this); //Dist_vector(d);
    pack_flag = 1;
    // mark size 2 for
    k_d.template modify<DeviceType>();
<<<<<<< HEAD
    comm->forward_comm(this);
=======
    comm->forward_comm_fix(this, 2);
>>>>>>> 04ec741f
    k_d.template sync<DeviceType>();

    // sparse_matvec(&H, d, q);
    sparse_matvec_kokkos(d_d);

    if (neighflag != FULL) {
      k_o.template modify<DeviceType>();
      comm->reverse_comm(this); //Coll_vector(q);
      k_o.template sync<DeviceType>();
    }

    // tmp = parallel_dot(d, q, nn);
  Kokkos::parallel_reduce(Kokkos::RangePolicy<DeviceType,TagQEqDot2>(0,nn),*this,my_dot);
    MPI_Allreduce(&my_dot.v, &dot_sqr.v, 2, MPI_DOUBLE, MPI_SUM, world);
    tmp = dot_sqr;
    if (!(converged & 1))
      alpha[0] = sig_new.v[0] / tmp.v[0];
    if (!(converged & 2))
      alpha[1] = sig_new.v[1] / tmp.v[1];

    sig_old = sig_new;

    // vector_add(s, alpha, d, nn);
    // vector_add(r, -alpha, q, nn);
    // preconditioning: p[j] = r[j] * Hdia_inv[j];
    // sig_new = parallel_dot(r, p, nn);
    Kokkos::parallel_reduce(Kokkos::RangePolicy<DeviceType,TagQEqDot3>(0,nn),*this,my_dot);
    MPI_Allreduce(&my_dot.v, &dot_sqr.v, 2, MPI_DOUBLE, MPI_SUM, world);
    sig_new = dot_sqr;

    if (!(converged & 1))
      beta[0] = sig_new.v[0] / sig_old.v[0];
    if (!(converged & 2))
      beta[1] = sig_new.v[1] / sig_old.v[1];

    // vector_sum(d, 1., p, beta, d, nn);
    Kokkos::parallel_for(Kokkos::RangePolicy<DeviceType,TagQEqSum1>(0,nn),*this);
  }

  if (loop >= imax && comm->me == 0)
    error->warning(FLERR,fmt::format("Fix qeq/reaxff/kk cg_solve convergence "
                                     "failed after {} iterations at step {}: "
<<<<<<< HEAD
                                     "{}", loop, update->ntimestep,
                                     sqrt(sig_new)/b_norm));
  return loop;
}

/* ---------------------------------------------------------------------- */

template<class DeviceType>
int FixQEqReaxFFKokkos<DeviceType>::cg_solve2()
// b = b_t, x = t;
{
  const int inum = list->inum;
  F_FLOAT tmp, sig_old, b_norm;

  int teamsize;
  if (execution_space == Host) teamsize = 1;
  else teamsize = 128;

  // sparse_matvec(&H, x, q);
  FixQEqReaxFFKokkosSparse32Functor<DeviceType> sparse32_functor(this);
  Kokkos::parallel_for(inum,sparse32_functor);
  if (neighflag != FULL) {
    Kokkos::parallel_for(Kokkos::RangePolicy<DeviceType,TagZeroQGhosts>(inum,ignum),*this);
    if (need_dup)
      dup_o.reset_except(d_o);
    if (neighflag == HALF) {
      FixQEqReaxFFKokkosSparse33Functor<DeviceType,HALF> sparse33_functor(this);
      Kokkos::parallel_for(inum,sparse33_functor);
    } else if (neighflag == HALFTHREAD) {
      FixQEqReaxFFKokkosSparse33Functor<DeviceType,HALFTHREAD> sparse33_functor(this);
      Kokkos::parallel_for(inum,sparse33_functor);
    }
    if (need_dup)
      Kokkos::Experimental::contribute(d_o, dup_o);
  } else {
    Kokkos::parallel_for(Kokkos::TeamPolicy <DeviceType, TagSparseMatvec3> (inum, teamsize), *this);
  }

  if (neighflag != FULL) {
    k_o.template modify<DeviceType>();
    comm->reverse_comm(this); //Coll_vector(q);
    k_o.template sync<DeviceType>();
  }

  // vector_sum(r , 1.,  b, -1., q, nn);
  // preconditioning: d[j] = r[j] * Hdia_inv[j];
  // b_norm = parallel_norm(b, nn);
  F_FLOAT my_norm = 0.0;
  FixQEqReaxFFKokkosNorm2Functor<DeviceType> norm2_functor(this);
  Kokkos::parallel_reduce(inum,norm2_functor,my_norm);
  F_FLOAT norm_sqr = 0.0;
  MPI_Allreduce(&my_norm, &norm_sqr, 1, MPI_DOUBLE, MPI_SUM, world);
  b_norm = sqrt(norm_sqr);

  // sig_new = parallel_dot(r, d, nn);
  F_FLOAT my_dot = 0.0;
  FixQEqReaxFFKokkosDot1Functor<DeviceType> dot1_functor(this);
  Kokkos::parallel_reduce(inum,dot1_functor,my_dot);
  F_FLOAT dot_sqr = 0.0;
  MPI_Allreduce(&my_dot, &dot_sqr, 1, MPI_DOUBLE, MPI_SUM, world);
  F_FLOAT sig_new = dot_sqr;

  int loop;
  for (loop = 1; (loop < imax) && (sqrt(sig_new)/b_norm > tolerance); loop++) {

    // comm->forward_comm(this); //Dist_vector(d);
    pack_flag = 1;
    k_d.template modify<DeviceType>();
    comm->forward_comm(this);
    k_d.template sync<DeviceType>();

    // sparse_matvec(&H, d, q);
    FixQEqReaxFFKokkosSparse22Functor<DeviceType> sparse22_functor(this);
    Kokkos::parallel_for(inum,sparse22_functor);
    if (neighflag != FULL) {
      Kokkos::parallel_for(Kokkos::RangePolicy<DeviceType,TagZeroQGhosts>(inum,ignum),*this);
      if (need_dup)
        dup_o.reset_except(d_o);
      if (neighflag == HALF) {
        FixQEqReaxFFKokkosSparse23Functor<DeviceType,HALF> sparse23_functor(this);
        Kokkos::parallel_for(inum,sparse23_functor);
      } else if (neighflag == HALFTHREAD) {
        FixQEqReaxFFKokkosSparse23Functor<DeviceType,HALFTHREAD> sparse23_functor(this);
        Kokkos::parallel_for(inum,sparse23_functor);
      }
      if (need_dup)
        Kokkos::Experimental::contribute(d_o, dup_o);
    } else {
      Kokkos::parallel_for(Kokkos::TeamPolicy <DeviceType, TagSparseMatvec2> (inum, teamsize), *this);
    }

    if (neighflag != FULL) {
      k_o.template modify<DeviceType>();
      comm->reverse_comm(this); //Coll_vector(q);
      k_o.template sync<DeviceType>();
    }

    // tmp = parallel_dot(d, q, nn);
    my_dot = dot_sqr = 0.0;
    FixQEqReaxFFKokkosDot2Functor<DeviceType> dot2_functor(this);
    Kokkos::parallel_reduce(inum,dot2_functor,my_dot);
    MPI_Allreduce(&my_dot, &dot_sqr, 1, MPI_DOUBLE, MPI_SUM, world);
    tmp = dot_sqr;

    alpha = sig_new / tmp;

    sig_old = sig_new;

    // vector_add(t, alpha, d, nn);
    // vector_add(r, -alpha, q, nn);
    my_dot = dot_sqr = 0.0;
    FixQEqReaxFFKokkosPrecon2Functor<DeviceType> precon2_functor(this);
    Kokkos::parallel_for(inum,precon2_functor);
    // preconditioning: p[j] = r[j] * Hdia_inv[j];
    // sig_new = parallel_dot(r, p, nn);
    FixQEqReaxFFKokkosPreconFunctor<DeviceType> precon_functor(this);
    Kokkos::parallel_reduce(inum,precon_functor,my_dot);
    MPI_Allreduce(&my_dot, &dot_sqr, 1, MPI_DOUBLE, MPI_SUM, world);
    sig_new = dot_sqr;

    beta = sig_new / sig_old;

    // vector_sum(d, 1., p, beta, d, nn);
    FixQEqReaxFFKokkosVecSum2Functor<DeviceType> vecsum2_functor(this);
    Kokkos::parallel_for(inum,vecsum2_functor);
  }

  if ((loop >= imax) && maxwarn && (comm->me == 0))
    error->warning(FLERR,fmt::format("Fix qeq/reaxff/kk cg_solve2 convergence "
                                     "failed after {} iterations at step {}: "
                                     "{}", loop, update->ntimestep,
                                     sqrt(sig_new)/b_norm));
=======
                                     "({}, {})", loop, update->ntimestep,
                                     (sqrt(sig_new.v[0])/b_norm.v[0]), (sqrt(sig_new.v[1])/b_norm.v[1])));

>>>>>>> 04ec741f
  return loop;
}

/* ---------------------------------------------------------------------- */

template<class DeviceType>
void FixQEqReaxFFKokkos<DeviceType>::calculate_q()
{
  F_FLOAT2 sum, sum_all;

  // st_sum = parallel_vector_acc(st, nn);
  Kokkos::parallel_reduce(Kokkos::RangePolicy<DeviceType,TagQEqSum2>(0,nn),*this,sum);
  MPI_Allreduce(&sum.v, &sum_all.v, 2, MPI_DOUBLE, MPI_SUM, world);
  const F_FLOAT s_sum = sum_all.v[0];
  const F_FLOAT t_sum = sum_all.v[1];

  // u = s_sum / t_sum;
  delta = s_sum/t_sum;

  // q[i] = s[i] - u * t[i];
  Kokkos::parallel_for(Kokkos::RangePolicy<DeviceType,TagQEqCalculateQ>(0,nn),*this);
  atomKK->modified(execution_space,Q_MASK);

<<<<<<< HEAD
  pack_flag = 4;
  //comm->forward_comm(this); //Dist_vector(atom->q);
  comm->forward_comm(this);
=======
  pack_flag = 3;
  //comm->forward_comm_fix(this); //Dist_vector(atom->q);
  comm->forward_comm_fix(this);
>>>>>>> 04ec741f
}

/* ---------------------------------------------------------------------- */

template<class DeviceType>
void FixQEqReaxFFKokkos<DeviceType>::sparse_matvec_kokkos(typename AT::t_ffloat2_1d &d_xx_in)
{
  d_xx = d_xx_in;

  Kokkos::parallel_for(Kokkos::RangePolicy<DeviceType,TagQEqSparseMatvec1>(0,nn),*this);

  if (neighflag != FULL) {
    Kokkos::parallel_for(Kokkos::RangePolicy<DeviceType,TagQEqZeroQGhosts>(nn,NN),*this);

    if (need_dup)
      dup_o.reset_except(d_o);

    if (neighflag == HALF)
      Kokkos::parallel_for(Kokkos::RangePolicy<DeviceType,TagQEqSparseMatvec2_Half<HALF> >(0,nn),*this);
    else if (neighflag == HALFTHREAD)
      Kokkos::parallel_for(Kokkos::RangePolicy<DeviceType,TagQEqSparseMatvec2_Half<HALFTHREAD> >(0,nn),*this);

    if (need_dup)
      Kokkos::Experimental::contribute(d_o, dup_o);
  } else { // FULL
    int teamsize;
    int vectorsize;
    int leaguesize;
    if (execution_space == Host) {
      teamsize = 1;
      vectorsize = 1;
      leaguesize = nn;
    } else {
      teamsize = FixQEqReaxFFKokkos<DeviceType>::spmv_teamsize;
      vectorsize = FixQEqReaxFFKokkos<DeviceType>::vectorsize;
      leaguesize = (nn + teamsize - 1) / (teamsize);
    }

    Kokkos::parallel_for(Kokkos::TeamPolicy <DeviceType, TagQEqSparseMatvec2_Full>(leaguesize, teamsize, vectorsize), *this);
  }
}

/* ---------------------------------------------------------------------- */

template<class DeviceType>
KOKKOS_INLINE_FUNCTION
void FixQEqReaxFFKokkos<DeviceType>::operator()(TagQEqSparseMatvec1, const int &ii) const
{
  const int i = d_ilist[ii];
  const int itype = type(i);
  const auto params_eta = params(itype).eta;
  if (mask[i] & groupbit) {
    if (!(converged & 1))
      d_o(i,0) = params_eta * d_xx(i,0);
    if (!(converged & 2))
      d_o(i,1) = params_eta * d_xx(i,1);
  }
}

/* ---------------------------------------------------------------------- */

template<class DeviceType>
KOKKOS_INLINE_FUNCTION
void FixQEqReaxFFKokkos<DeviceType>::operator()(TagQEqZeroQGhosts, const int &i) const
{
  if (mask[i] & groupbit) {
    if (!(converged & 1))
      d_o(i,0) = 0.0;
    if (!(converged & 2))
      d_o(i,1) = 0.0;
  }
}

/* ---------------------------------------------------------------------- */

template<class DeviceType>
template<int NEIGHFLAG>
KOKKOS_INLINE_FUNCTION
void FixQEqReaxFFKokkos<DeviceType>::operator()(TagQEqSparseMatvec2_Half<NEIGHFLAG>, const int &ii) const
{
  // The q array is duplicated for OpenMP, atomic for CUDA, and neither for Serial
  auto v_o = ScatterViewHelper<NeedDup_v<NEIGHFLAG,DeviceType>,decltype(dup_o),decltype(ndup_o)>::get(dup_o,ndup_o);
  auto a_o = v_o.template access<AtomicDup_v<NEIGHFLAG,DeviceType>>();

  const int i = d_ilist[ii];
  if (mask[i] & groupbit) {
    F_FLOAT2 tmp;
    const auto d_xx_i0 = d_xx(i,0);
    const auto d_xx_i1 = d_xx(i,1);

    for (int jj = d_firstnbr[i]; jj < d_firstnbr[i] + d_numnbrs[i]; jj++) {
      const int j = d_jlist(jj);
      const auto d_val_jj = d_val(jj);
      if (!(converged & 1)) {
        tmp.v[0] += d_val_jj * d_xx(j,0);
        a_o(j,0) += d_val_jj * d_xx_i0;
      }
      if (!(converged & 2)) {
        tmp.v[1] += d_val_jj * d_xx(j,1);
        a_o(j,1) += d_val_jj * d_xx_i1;
      }
    }
    if (!(converged & 1))
      a_o(i,0) += tmp.v[0];
    if (!(converged & 2))
      a_o(i,1) += tmp.v[1];
  }
}

/* ---------------------------------------------------------------------- */

template<class DeviceType>
KOKKOS_INLINE_FUNCTION
void FixQEqReaxFFKokkos<DeviceType>::operator()(TagQEqSparseMatvec2_Full, const membertype_vec &team) const
{
  int k = team.league_rank () * team.team_size () + team.team_rank ();
  if (k < nn) {
    const int i = d_ilist[k];
    if (mask[i] & groupbit) {
      F_FLOAT2 doitmp;
      Kokkos::parallel_reduce(Kokkos::ThreadVectorRange(team, d_firstnbr[i], d_firstnbr[i] + d_numnbrs[i]), [&] (const int &jj, F_FLOAT2& doi) {
        const int j = d_jlist(jj);
        const auto d_val_jj = d_val(jj);
        if (!(converged & 1))
          doi.v[0] += d_val_jj * d_xx(j,0);
        if (!(converged & 2))
          doi.v[1] += d_val_jj * d_xx(j,1);
      }, doitmp);
      Kokkos::single(Kokkos::PerThread(team), [&] () {
        if (!(converged & 1))
          d_o(i,0) += doitmp.v[0];
        if (!(converged & 2))
          d_o(i,1) += doitmp.v[1];
      });
    }
  }
}

/* ---------------------------------------------------------------------- */

template<class DeviceType>
KOKKOS_INLINE_FUNCTION
void FixQEqReaxFFKokkos<DeviceType>::operator()(TagQEqNorm1, const int &ii, F_FLOAT2& out) const
{
  const int i = d_ilist[ii];
  if (mask[i] & groupbit) {
    const auto d_Hdia_inv_i = d_Hdia_inv[i];
    if (!(converged & 1)) {
      d_r(i,0) = 1.0*d_b_st(i,0) + -1.0*d_o(i,0);
      d_d(i,0) = d_r(i,0) * d_Hdia_inv_i;
      out.v[0] += d_b_st(i,0) * d_b_st(i,0);
    }

    if (!(converged & 2)) {
      d_r(i,1) = 1.0*d_b_st(i,1) + -1.0*d_o(i,1);
      d_d(i,1) = d_r(i,1) * d_Hdia_inv_i;
      out.v[1] += d_b_st(i,1) * d_b_st(i,1);
    }
  }
}

/* ---------------------------------------------------------------------- */

template<class DeviceType>
KOKKOS_INLINE_FUNCTION
void FixQEqReaxFFKokkos<DeviceType>::operator()(TagQEqDot1, const int &ii, F_FLOAT2& out) const
{
  const int i = d_ilist[ii];
  if (mask[i] & groupbit) {
    if (!(converged & 1))
      out.v[0] += d_r(i,0) * d_d(i,0);
    if (!(converged & 2))
      out.v[1] += d_r(i,1) * d_d(i,1);
  }
}

/* ---------------------------------------------------------------------- */

template<class DeviceType>
KOKKOS_INLINE_FUNCTION
void FixQEqReaxFFKokkos<DeviceType>::operator()(TagQEqDot2, const int &ii, F_FLOAT2& out) const
{
  const int i = d_ilist[ii];
  if (mask[i] & groupbit) {
    if (!(converged & 1))
      out.v[0] += d_d(i,0) * d_o(i,0);
    if (!(converged & 2))
      out.v[1] += d_d(i,1) * d_o(i,1);
  }
}

/* ---------------------------------------------------------------------- */

template<class DeviceType>
KOKKOS_INLINE_FUNCTION
void FixQEqReaxFFKokkos<DeviceType>::operator()(TagQEqDot3, const int &ii, F_FLOAT2& out) const
{
  const int i = d_ilist[ii];
  if (mask[i] & groupbit) {
    const auto d_Hdia_inv_i = d_Hdia_inv[i];
    if (!(converged & 1)) {
      const auto alpha_0 = alpha[0];
      d_st(i,0) += alpha_0 * d_d(i,0);
      d_r(i,0) += -alpha_0 * d_o(i,0);
      d_p(i,0) = d_r(i,0) * d_Hdia_inv_i;
      out.v[0] += d_r(i,0) * d_p(i,0);
    }
    if (!(converged & 2)) {
      const auto alpha_1 = alpha[1];
      d_st(i,1) += alpha_1 * d_d(i,1);
      d_r(i,1) += -alpha_1 * d_o(i,1);
      d_p(i,1) = d_r(i,1) * d_Hdia_inv_i;
      out.v[1] += d_r(i,1) * d_p(i,1);
    }
  }
}

/* ---------------------------------------------------------------------- */

template<class DeviceType>
KOKKOS_INLINE_FUNCTION
void FixQEqReaxFFKokkos<DeviceType>::operator()(TagQEqSum1, const int &ii) const
{
  const int i = d_ilist[ii];
  if (mask[i] & groupbit) {
    if (!(converged & 1))
      d_d(i,0) = 1.0 * d_p(i,0) + beta[0] * d_d(i,0);
    if (!(converged & 2))
      d_d(i,1) = 1.0 * d_p(i,1) + beta[1] * d_d(i,1);
  }
}

/* ---------------------------------------------------------------------- */

template<class DeviceType>
KOKKOS_INLINE_FUNCTION
void FixQEqReaxFFKokkos<DeviceType>::operator()(TagQEqSum2, const int &ii, F_FLOAT2& out) const
{
  const int i = d_ilist[ii];
  if (mask[i] & groupbit) {
    out.v[0] += d_st(i,0);
    out.v[1] += d_st(i,1);
  }
}

/* ---------------------------------------------------------------------- */

template<class DeviceType>
KOKKOS_INLINE_FUNCTION
void FixQEqReaxFFKokkos<DeviceType>::operator()(TagQEqCalculateQ, const int &ii) const
{
  const int i = d_ilist[ii];
  if (mask[i] & groupbit) {
    q(i) = d_st(i,0) - delta * d_st(i,1);

    for (int k = nprev-1; k > 0; --k) {
      d_s_hist(i,k) = d_s_hist(i,k-1);
      d_t_hist(i,k) = d_t_hist(i,k-1);
    }
    d_s_hist(i,0) = d_st(i,0);
    d_t_hist(i,0) = d_st(i,1);
  }
}

/* ---------------------------------------------------------------------- */

template<class DeviceType>
int FixQEqReaxFFKokkos<DeviceType>::pack_forward_comm_kokkos(int n, DAT::tdual_int_2d k_sendlist,
                                                        int iswap_in, DAT::tdual_xfloat_1d &k_buf,
                                                        int /*pbc_flag*/, int * /*pbc*/)
{
  d_sendlist = k_sendlist.view<DeviceType>();
  iswap = iswap_in;
  d_buf = k_buf.view<DeviceType>();
  Kokkos::parallel_for(Kokkos::RangePolicy<DeviceType, TagQEqPackForwardComm>(0,n),*this);
  if (pack_flag == 3) return n;
  else return n*2;
}

/* ---------------------------------------------------------------------- */

template<class DeviceType>
KOKKOS_INLINE_FUNCTION
void FixQEqReaxFFKokkos<DeviceType>::operator()(TagQEqPackForwardComm, const int &i) const {
  int j = d_sendlist(iswap, i);

  if (pack_flag == 1) {
    if (!(converged & 1))
      d_buf[i*2] = d_d(j,0);
    if (!(converged & 2))
      d_buf[i*2+1] = d_d(j,1);
  } else if (pack_flag == 2) {
    d_buf[i*2] = d_st(j,0);
    d_buf[i*2+1] = d_st(j,1);
  } else if (pack_flag == 3)
    d_buf[i] = q[j];
}

/* ---------------------------------------------------------------------- */

template<class DeviceType>
void FixQEqReaxFFKokkos<DeviceType>::unpack_forward_comm_kokkos(int n, int first_in, DAT::tdual_xfloat_1d &buf)
{
  first = first_in;
  d_buf = buf.view<DeviceType>();
  Kokkos::parallel_for(Kokkos::RangePolicy<DeviceType, TagQEqUnpackForwardComm>(0,n),*this);

  if (pack_flag == 3)
    atomKK->modified(execution_space,Q_MASK); // needed for auto_sync
}

template<class DeviceType>
KOKKOS_INLINE_FUNCTION
void FixQEqReaxFFKokkos<DeviceType>::operator()(TagQEqUnpackForwardComm, const int &i) const {
  if (pack_flag == 1) {
    if (!(converged & 1))
      d_d(i+first,0) = d_buf[i*2];
    if (!(converged & 2))
      d_d(i+first,1) = d_buf[i*2+1];
  } else if (pack_flag == 2) {
    d_st(i+first,0) = d_buf[i*2];
    d_st(i+first,1) = d_buf[i*2+1];
  } else if (pack_flag == 3)
    q[i + first] = d_buf[i];
}

/* ---------------------------------------------------------------------- */

template<class DeviceType>
int FixQEqReaxFFKokkos<DeviceType>::pack_forward_comm(int n, int *list, double *buf,
                                                    int /*pbc_flag*/, int * /*pbc*/)
{
  int m;

  k_d.sync_host();
  if (pack_flag == 1) {
    k_d.sync_host();
    for (m = 0; m < n; m++) {
      if (!(converged & 1))
        buf[m*2] = h_d(list[m],0);
      if (!(converged & 2))
        buf[m*2+1] = h_d(list[m],1);
    }
  } else if (pack_flag == 2) {
    k_st.sync_host();
    for (m = 0; m < n; m++) {
      buf[m*2] = h_st(list[m],0);
      buf[m*2+1] = h_st(list[m],1);
    }
  } else if (pack_flag == 3) {
    atomKK->sync(Host,Q_MASK);
    for (m = 0; m < n; m++) buf[m] = atom->q[list[m]];
  }

  if (pack_flag == 3) return n;
  else return n*2;
}

/* ---------------------------------------------------------------------- */

template<class DeviceType>
void FixQEqReaxFFKokkos<DeviceType>::unpack_forward_comm(int n, int first, double *buf)
{
  int i, m;

  if (pack_flag == 1) {
    k_d.sync_host();
    for (m = 0, i = first; m < n; m++, i++) {
      if (!(converged & 1))
        h_d(i,0) = buf[m*2];
      if (!(converged & 2))
        h_d(i,1) = buf[m*2+1];
    }
    k_d.modify_host();
  } else if (pack_flag == 2) {
    k_st.sync_host();
    for (m = 0, i = first; m < n; m++, i++) {
      h_st(i,0) = buf[m*2];
      h_st(i,1) = buf[m*2+1];
    }
    k_st.modify_host();
  } else if (pack_flag == 3) {
    atomKK->sync(Host,Q_MASK);
    for (m = 0, i = first; m < n; m++, i++) atom->q[i] = buf[m];
    atomKK->modified(Host,Q_MASK);
  }
}

/* ---------------------------------------------------------------------- */

template<class DeviceType>
int FixQEqReaxFFKokkos<DeviceType>::pack_reverse_comm(int n, int first, double *buf)
{
  int i, m;
  k_o.sync_host();
  for (m = 0, i = first; m < n; m++, i++) {
    if (!(converged & 1))
      buf[m*2] = h_o(i,0);
    if (!(converged & 2))
      buf[m*2+1] = h_o(i,1);
  }
  return n*2;
}

/* ---------------------------------------------------------------------- */

template<class DeviceType>
void FixQEqReaxFFKokkos<DeviceType>::unpack_reverse_comm(int n, int *list, double *buf)
{
  k_o.sync_host();
  for (int m = 0; m < n; m++) {
    if (!(converged & 1))
      h_o(list[m],0) += buf[m*2];
    if (!(converged & 2))
      h_o(list[m],1) += buf[m*2+1];
  }
  k_o.modify_host();
}

/* ---------------------------------------------------------------------- */

template<class DeviceType>
void FixQEqReaxFFKokkos<DeviceType>::cleanup_copy()
{
  id = style = nullptr;
}

/* ----------------------------------------------------------------------
   memory usage of local atom-based arrays
------------------------------------------------------------------------- */

template<class DeviceType>
double FixQEqReaxFFKokkos<DeviceType>::memory_usage()
{
  double bytes;

  bytes = atom->nmax*nprev*2 * sizeof(F_FLOAT); // s_hist & t_hist
  bytes += (double)atom->nmax*8 * sizeof(F_FLOAT); // storage
  bytes += (double)n_cap*2 * sizeof(int); // matrix...
  bytes += (double)m_cap * sizeof(int);
  bytes += (double)m_cap * sizeof(F_FLOAT);

  return bytes;
}

/* ----------------------------------------------------------------------
   allocate fictitious charge arrays
------------------------------------------------------------------------- */

template<class DeviceType>
void FixQEqReaxFFKokkos<DeviceType>::grow_arrays(int nmax)
{
  k_s_hist.template sync<LMPHostType>();
  k_t_hist.template sync<LMPHostType>();

  k_s_hist.template modify<LMPHostType>(); // force reallocation on host
  k_t_hist.template modify<LMPHostType>();

  memoryKK->grow_kokkos(k_s_hist,s_hist,nmax,nprev,"qeq:s_hist");
  memoryKK->grow_kokkos(k_t_hist,t_hist,nmax,nprev,"qeq:t_hist");

  d_s_hist = k_s_hist.template view<DeviceType>();
  d_t_hist = k_t_hist.template view<DeviceType>();

  k_s_hist.template modify<LMPHostType>();
  k_t_hist.template modify<LMPHostType>();
}

/* ----------------------------------------------------------------------
   copy values within fictitious charge arrays
------------------------------------------------------------------------- */

template<class DeviceType>
void FixQEqReaxFFKokkos<DeviceType>::copy_arrays(int i, int j, int /*delflag*/)
{
  k_s_hist.template sync<LMPHostType>();
  k_t_hist.template sync<LMPHostType>();

  for (int m = 0; m < nprev; m++) {
    s_hist[j][m] = s_hist[i][m];
    t_hist[j][m] = t_hist[i][m];
  }

  k_s_hist.template modify<LMPHostType>();
  k_t_hist.template modify<LMPHostType>();
}

/* ----------------------------------------------------------------------
   pack values in local atom-based array for exchange with another proc
------------------------------------------------------------------------- */

template<class DeviceType>
int FixQEqReaxFFKokkos<DeviceType>::pack_exchange(int i, double *buf)
{
  k_s_hist.template sync<LMPHostType>();
  k_t_hist.template sync<LMPHostType>();

  for (int m = 0; m < nprev; m++) buf[m] = s_hist[i][m];
  for (int m = 0; m < nprev; m++) buf[nprev+m] = t_hist[i][m];
  return nprev*2;
}

/* ----------------------------------------------------------------------
   unpack values in local atom-based array from exchange with another proc
------------------------------------------------------------------------- */

template<class DeviceType>
int FixQEqReaxFFKokkos<DeviceType>::unpack_exchange(int nlocal, double *buf)
{
  k_s_hist.template sync<LMPHostType>();
  k_t_hist.template sync<LMPHostType>();

  for (int m = 0; m < nprev; m++) s_hist[nlocal][m] = buf[m];
  for (int m = 0; m < nprev; m++) t_hist[nlocal][m] = buf[nprev+m];

  k_s_hist.template modify<LMPHostType>();
  k_t_hist.template modify<LMPHostType>();

  return nprev*2;
}

/* ---------------------------------------------------------------------- */

template<class DeviceType>
void FixQEqReaxFFKokkos<DeviceType>::get_chi_field()
{
  atomKK->sync(Host,X_MASK|MASK_MASK|IMAGE_MASK);
  FixQEqReaxFF::get_chi_field();
  k_chi_field.modify_host();
  k_chi_field.sync_device();
}

/* ---------------------------------------------------------------------- */

namespace LAMMPS_NS {
template class FixQEqReaxFFKokkos<LMPDeviceType>;
#ifdef LMP_KOKKOS_GPU
template class FixQEqReaxFFKokkos<LMPHostType>;
#endif
}<|MERGE_RESOLUTION|>--- conflicted
+++ resolved
@@ -274,27 +274,12 @@
   k_s_hist.template sync<DeviceType>();
   k_t_hist.template sync<DeviceType>();
 
-<<<<<<< HEAD
-  // comm->forward_comm(this); //Dist_vector(s);
-  pack_flag = 2;
-  k_s.template modify<DeviceType>();
-  comm->forward_comm(this);
-  k_s.template sync<DeviceType>();
-
-  // comm->forward_comm(this); //Dist_vector(t);
-  pack_flag = 3;
-  k_t.template modify<DeviceType>();
-  comm->forward_comm(this);
-  k_t.template sync<DeviceType>();
-=======
   Kokkos::parallel_for(Kokkos::RangePolicy<DeviceType,TagQEqInitMatvec>(0,nn),*this);
 
-  // comm->forward_comm_fix(this); //Dist_vector(st);
   pack_flag = 2;
   k_st.template modify<DeviceType>();
-  comm->forward_comm_fix(this);
+  comm->forward_comm(this);
   k_st.template sync<DeviceType>();
->>>>>>> 04ec741f
 
   need_dup = lmp->kokkos->need_dup<DeviceType>();
   if (need_dup)
@@ -790,11 +775,7 @@
     pack_flag = 1;
     // mark size 2 for
     k_d.template modify<DeviceType>();
-<<<<<<< HEAD
-    comm->forward_comm(this);
-=======
-    comm->forward_comm_fix(this, 2);
->>>>>>> 04ec741f
+    comm->forward_comm(this, 2);
     k_d.template sync<DeviceType>();
 
     // sparse_matvec(&H, d, q);
@@ -837,144 +818,9 @@
   if (loop >= imax && comm->me == 0)
     error->warning(FLERR,fmt::format("Fix qeq/reaxff/kk cg_solve convergence "
                                      "failed after {} iterations at step {}: "
-<<<<<<< HEAD
-                                     "{}", loop, update->ntimestep,
-                                     sqrt(sig_new)/b_norm));
-  return loop;
-}
-
-/* ---------------------------------------------------------------------- */
-
-template<class DeviceType>
-int FixQEqReaxFFKokkos<DeviceType>::cg_solve2()
-// b = b_t, x = t;
-{
-  const int inum = list->inum;
-  F_FLOAT tmp, sig_old, b_norm;
-
-  int teamsize;
-  if (execution_space == Host) teamsize = 1;
-  else teamsize = 128;
-
-  // sparse_matvec(&H, x, q);
-  FixQEqReaxFFKokkosSparse32Functor<DeviceType> sparse32_functor(this);
-  Kokkos::parallel_for(inum,sparse32_functor);
-  if (neighflag != FULL) {
-    Kokkos::parallel_for(Kokkos::RangePolicy<DeviceType,TagZeroQGhosts>(inum,ignum),*this);
-    if (need_dup)
-      dup_o.reset_except(d_o);
-    if (neighflag == HALF) {
-      FixQEqReaxFFKokkosSparse33Functor<DeviceType,HALF> sparse33_functor(this);
-      Kokkos::parallel_for(inum,sparse33_functor);
-    } else if (neighflag == HALFTHREAD) {
-      FixQEqReaxFFKokkosSparse33Functor<DeviceType,HALFTHREAD> sparse33_functor(this);
-      Kokkos::parallel_for(inum,sparse33_functor);
-    }
-    if (need_dup)
-      Kokkos::Experimental::contribute(d_o, dup_o);
-  } else {
-    Kokkos::parallel_for(Kokkos::TeamPolicy <DeviceType, TagSparseMatvec3> (inum, teamsize), *this);
-  }
-
-  if (neighflag != FULL) {
-    k_o.template modify<DeviceType>();
-    comm->reverse_comm(this); //Coll_vector(q);
-    k_o.template sync<DeviceType>();
-  }
-
-  // vector_sum(r , 1.,  b, -1., q, nn);
-  // preconditioning: d[j] = r[j] * Hdia_inv[j];
-  // b_norm = parallel_norm(b, nn);
-  F_FLOAT my_norm = 0.0;
-  FixQEqReaxFFKokkosNorm2Functor<DeviceType> norm2_functor(this);
-  Kokkos::parallel_reduce(inum,norm2_functor,my_norm);
-  F_FLOAT norm_sqr = 0.0;
-  MPI_Allreduce(&my_norm, &norm_sqr, 1, MPI_DOUBLE, MPI_SUM, world);
-  b_norm = sqrt(norm_sqr);
-
-  // sig_new = parallel_dot(r, d, nn);
-  F_FLOAT my_dot = 0.0;
-  FixQEqReaxFFKokkosDot1Functor<DeviceType> dot1_functor(this);
-  Kokkos::parallel_reduce(inum,dot1_functor,my_dot);
-  F_FLOAT dot_sqr = 0.0;
-  MPI_Allreduce(&my_dot, &dot_sqr, 1, MPI_DOUBLE, MPI_SUM, world);
-  F_FLOAT sig_new = dot_sqr;
-
-  int loop;
-  for (loop = 1; (loop < imax) && (sqrt(sig_new)/b_norm > tolerance); loop++) {
-
-    // comm->forward_comm(this); //Dist_vector(d);
-    pack_flag = 1;
-    k_d.template modify<DeviceType>();
-    comm->forward_comm(this);
-    k_d.template sync<DeviceType>();
-
-    // sparse_matvec(&H, d, q);
-    FixQEqReaxFFKokkosSparse22Functor<DeviceType> sparse22_functor(this);
-    Kokkos::parallel_for(inum,sparse22_functor);
-    if (neighflag != FULL) {
-      Kokkos::parallel_for(Kokkos::RangePolicy<DeviceType,TagZeroQGhosts>(inum,ignum),*this);
-      if (need_dup)
-        dup_o.reset_except(d_o);
-      if (neighflag == HALF) {
-        FixQEqReaxFFKokkosSparse23Functor<DeviceType,HALF> sparse23_functor(this);
-        Kokkos::parallel_for(inum,sparse23_functor);
-      } else if (neighflag == HALFTHREAD) {
-        FixQEqReaxFFKokkosSparse23Functor<DeviceType,HALFTHREAD> sparse23_functor(this);
-        Kokkos::parallel_for(inum,sparse23_functor);
-      }
-      if (need_dup)
-        Kokkos::Experimental::contribute(d_o, dup_o);
-    } else {
-      Kokkos::parallel_for(Kokkos::TeamPolicy <DeviceType, TagSparseMatvec2> (inum, teamsize), *this);
-    }
-
-    if (neighflag != FULL) {
-      k_o.template modify<DeviceType>();
-      comm->reverse_comm(this); //Coll_vector(q);
-      k_o.template sync<DeviceType>();
-    }
-
-    // tmp = parallel_dot(d, q, nn);
-    my_dot = dot_sqr = 0.0;
-    FixQEqReaxFFKokkosDot2Functor<DeviceType> dot2_functor(this);
-    Kokkos::parallel_reduce(inum,dot2_functor,my_dot);
-    MPI_Allreduce(&my_dot, &dot_sqr, 1, MPI_DOUBLE, MPI_SUM, world);
-    tmp = dot_sqr;
-
-    alpha = sig_new / tmp;
-
-    sig_old = sig_new;
-
-    // vector_add(t, alpha, d, nn);
-    // vector_add(r, -alpha, q, nn);
-    my_dot = dot_sqr = 0.0;
-    FixQEqReaxFFKokkosPrecon2Functor<DeviceType> precon2_functor(this);
-    Kokkos::parallel_for(inum,precon2_functor);
-    // preconditioning: p[j] = r[j] * Hdia_inv[j];
-    // sig_new = parallel_dot(r, p, nn);
-    FixQEqReaxFFKokkosPreconFunctor<DeviceType> precon_functor(this);
-    Kokkos::parallel_reduce(inum,precon_functor,my_dot);
-    MPI_Allreduce(&my_dot, &dot_sqr, 1, MPI_DOUBLE, MPI_SUM, world);
-    sig_new = dot_sqr;
-
-    beta = sig_new / sig_old;
-
-    // vector_sum(d, 1., p, beta, d, nn);
-    FixQEqReaxFFKokkosVecSum2Functor<DeviceType> vecsum2_functor(this);
-    Kokkos::parallel_for(inum,vecsum2_functor);
-  }
-
-  if ((loop >= imax) && maxwarn && (comm->me == 0))
-    error->warning(FLERR,fmt::format("Fix qeq/reaxff/kk cg_solve2 convergence "
-                                     "failed after {} iterations at step {}: "
-                                     "{}", loop, update->ntimestep,
-                                     sqrt(sig_new)/b_norm));
-=======
                                      "({}, {})", loop, update->ntimestep,
                                      (sqrt(sig_new.v[0])/b_norm.v[0]), (sqrt(sig_new.v[1])/b_norm.v[1])));
 
->>>>>>> 04ec741f
   return loop;
 }
 
@@ -998,15 +844,9 @@
   Kokkos::parallel_for(Kokkos::RangePolicy<DeviceType,TagQEqCalculateQ>(0,nn),*this);
   atomKK->modified(execution_space,Q_MASK);
 
-<<<<<<< HEAD
-  pack_flag = 4;
+  pack_flag = 3;
   //comm->forward_comm(this); //Dist_vector(atom->q);
   comm->forward_comm(this);
-=======
-  pack_flag = 3;
-  //comm->forward_comm_fix(this); //Dist_vector(atom->q);
-  comm->forward_comm_fix(this);
->>>>>>> 04ec741f
 }
 
 /* ---------------------------------------------------------------------- */
