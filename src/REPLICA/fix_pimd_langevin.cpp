/* ----------------------------------------------------------------------
   LAMMPS - Large-scale Atomic/Molecular Massively Parallel Simulator
   https://www.lammps.org/, Sandia National Laboratories
   LAMMPS development team: developers@lammps.org

   Copyright (2003) Sandia Corporation.  Under the terms of Contract
   DE-AC04-94AL85000 with Sandia Corporation, the U.S. Government retains
   certain rights in this software.  This software is distributed under
   the GNU General Public License.

   See the README file in the top-level LAMMPS directory.
------------------------------------------------------------------------- */

/* ----------------------------------------------------------------------
   Package      FixPIMDLangevin
   Purpose      Path Integral Molecular Dynamics with Langevin Thermostat

   Yifan Li @ Princeton University (yifanl0716@gmail.com)
   Current Features:
   - Multi-processor parallelism for each bead
   - White-noise Langevin thermostat
   - Bussi-Zykova-Parrinello barostat (isotropic and anisotropic)
   - Several quantum estimators
   Futher plans:
   - Triclinic barostat
------------------------------------------------------------------------- */

#include "fix_pimd_langevin.h"

#include "atom.h"
#include "comm.h"
#include "compute.h"
#include "domain.h"
#include "error.h"
#include "force.h"
#include "group.h"
#include "math_const.h"
#include "memory.h"
#include "modify.h"
#include "random_mars.h"
#include "universe.h"
#include "update.h"
#include "utils.h"

#include <cmath>
#include <cstring>

using namespace LAMMPS_NS;
using namespace FixConst;
using MathConst::MY_PI;
using MathConst::THIRD;

enum { PIMD, NMPIMD };
enum { PHYSICAL, NORMAL };
enum { BAOAB, OBABO };
enum { ISO, ANISO, TRICLINIC };
enum { PILE_L };
enum { MTTK, BZP };
enum { NVE, NVT, NPH, NPT };
enum { SINGLE_PROC, MULTI_PROC };

static std::map<int, std::string> Barostats{{MTTK, "MTTK"}, {BZP, "BZP"}};
static std::map<int, std::string> Ensembles{{NVE, "NVE"}, {NVT, "NVT"}, {NPH, "NPH"}, {NPT, "NPT"}};

/* ---------------------------------------------------------------------- */

FixPIMDLangevin::FixPIMDLangevin(LAMMPS *lmp, int narg, char **arg) :
    Fix(lmp, narg, arg), mass(nullptr), plansend(nullptr), planrecv(nullptr), tagsend(nullptr),
    tagrecv(nullptr), bufsend(nullptr), bufrecv(nullptr), bufbeads(nullptr), bufsorted(nullptr),
    bufsortedall(nullptr), outsorted(nullptr), buftransall(nullptr), tagsendall(nullptr),
    tagrecvall(nullptr), bufsendall(nullptr), bufrecvall(nullptr), counts(nullptr),
    displacements(nullptr), lam(nullptr), M_x2xp(nullptr), M_xp2x(nullptr), M_f2fp(nullptr),
    M_fp2f(nullptr), modeindex(nullptr), tau_k(nullptr), c1_k(nullptr), c2_k(nullptr),
    _omega_k(nullptr), Lan_s(nullptr), Lan_c(nullptr), random(nullptr), xc(nullptr), xcall(nullptr),
    x_unwrap(nullptr), id_pe(nullptr), id_press(nullptr), c_pe(nullptr), c_press(nullptr)
{
  restart_global = 1;
  time_integrate = 1;

  ntotal = 0;
  maxlocal = maxunwrap = maxxc = 0;

  sizeplan = 0;

  method = NMPIMD;
  ensemble = NVT;
  integrator = OBABO;
  thermostat = PILE_L;
  barostat = BZP;
  fmass = 1.0;
  np = universe->nworlds;
  inverse_np = 1.0 / np;
  sp = 1.0;
  temp = 298.15;
  Lan_temp = 298.15;
  tau = 1.0;
  tau_p = 1.0;
  Pext = 1.0;
  pdim = 0;
  pilescale = 1.0;
  tstat_flag = 1;
  pstat_flag = 0;
  mapflag = 1;
  removecomflag = 1;
  fmmode = PHYSICAL;
  pstyle = ISO;
  pote = tote = totke = totenthalpy = total_spring_energy = 0.0;
  centroid_vir = vir = vir_ = 0.0;
  ke_bead = se_bead = pe_bead = tote = t_prim = t_vir = t_cv = p_prim = p_md = p_cv = 0.0;

  int seed = -1;

  if (domain->dimension != 3) error->universe_all(FLERR, "Fix pimd/langevin requires a 3d system");

  for (int i = 0; i < 6; i++) {
    p_flag[i] = 0;
    p_target[i] = 0.0;
  }

  for (int i = 3; i < narg - 1; i += 2) {
    if (strcmp(arg[i], "method") == 0) {
      if (strcmp(arg[i + 1], "nmpimd") == 0)
        method = NMPIMD;
      else if (strcmp(arg[i + 1], "pimd") == 0)
        method = PIMD;
      else
        error->universe_all(FLERR, "Unknown method parameter for fix pimd/langevin");
    } else if (strcmp(arg[i], "integrator") == 0) {
      if (strcmp(arg[i + 1], "obabo") == 0)
        integrator = OBABO;
      else if (strcmp(arg[i + 1], "baoab") == 0)
        integrator = BAOAB;
      else
        error->universe_all(FLERR,
                            "Unknown integrator parameter for fix pimd/langevin. Only obabo and "
                            "baoab integrators are supported!");
    } else if (strcmp(arg[i], "ensemble") == 0) {
      if (strcmp(arg[i + 1], "nve") == 0) {
        ensemble = NVE;
        tstat_flag = 0;
        pstat_flag = 0;
      } else if (strcmp(arg[i + 1], "nvt") == 0) {
        ensemble = NVT;
        tstat_flag = 1;
        pstat_flag = 0;
      } else if (strcmp(arg[i + 1], "nph") == 0) {
        ensemble = NPH;
        tstat_flag = 0;
        pstat_flag = 1;
      } else if (strcmp(arg[i + 1], "npt") == 0) {
        ensemble = NPT;
        tstat_flag = 1;
        pstat_flag = 1;
      } else
        error->universe_all(FLERR,
                            "Unknown ensemble parameter for fix pimd/langevin. Only nve, nvt, nph, "
                            "and npt ensembles are supported!");
    } else if (strcmp(arg[i], "fmass") == 0) {
      fmass = utils::numeric(FLERR, arg[i + 1], false, lmp);
      if (fmass < 0.0 || fmass > np)
        error->universe_all(FLERR, "Invalid fmass value for fix pimd/langevin");
    } else if (strcmp(arg[i], "sp") == 0) {
      sp = utils::numeric(FLERR, arg[i + 1], false, lmp);
      if (sp < 0.0) error->universe_all(FLERR, "Invalid sp value for fix pimd/langevin");
    } else if (strcmp(arg[i], "fmmode") == 0) {
      if (strcmp(arg[i + 1], "physical") == 0)
        fmmode = PHYSICAL;
      else if (strcmp(arg[i + 1], "normal") == 0)
        fmmode = NORMAL;
      else
        error->universe_all(FLERR,
                            "Unknown fictitious mass mode for fix pimd/langevin. Only physical "
                            "mass and normal mode mass are supported!");
    } else if (strcmp(arg[i], "scale") == 0) {
      if (method == PIMD)
        error->universe_all(
            FLERR,
            "The scale parameter of the PILE_L thermostat is not supported for method pimd. Delete "
            "scale parameter if you do want to use method pimd.");
      pilescale = utils::numeric(FLERR, arg[i + 1], false, lmp);
      if (pilescale < 0.0)
        error->universe_all(FLERR, "Invalid PILE_L scale value for fix pimd/langevin");
    } else if (strcmp(arg[i], "temp") == 0) {
      temp = utils::numeric(FLERR, arg[i + 1], false, lmp);
      if (temp < 0.0) error->universe_all(FLERR, "Invalid temp value for fix pimd/langevin");
    } else if (strcmp(arg[i], "lj") == 0) {
      lj_epsilon = utils::numeric(FLERR, arg[i + 1], false, lmp);
      lj_sigma = utils::numeric(FLERR, arg[i + 2], false, lmp);
      lj_mass = utils::numeric(FLERR, arg[i + 3], false, lmp);
      other_planck = utils::numeric(FLERR, arg[i + 4], false, lmp);
      other_mvv2e = utils::numeric(FLERR, arg[i + 5], false, lmp);
      i += 4;
    } else if (strcmp(arg[i], "thermostat") == 0) {
      if (strcmp(arg[i + 1], "PILE_L") == 0) {
        thermostat = PILE_L;
        seed = utils::inumeric(FLERR, arg[i + 2], false, lmp);
        i++;
      }
    } else if (strcmp(arg[i], "tau") == 0) {
      tau = utils::numeric(FLERR, arg[i + 1], false, lmp);
    } else if (strcmp(arg[i], "barostat") == 0) {
      if (strcmp(arg[i + 1], "MTTK") == 0) {
        barostat = MTTK;
      } else if (strcmp(arg[i + 1], "BZP") == 0) {
        barostat = BZP;
      } else
        error->universe_all(FLERR, "Unknown barostat parameter for fix pimd/langevin");
    } else if (strcmp(arg[i], "iso") == 0) {
      pstyle = ISO;
      p_flag[0] = p_flag[1] = p_flag[2] = 1;
      Pext = utils::numeric(FLERR, arg[i + 1], false, lmp);
      p_target[0] = p_target[1] = p_target[2] = Pext;
      pdim = 3;
    } else if (strcmp(arg[i], "aniso") == 0) {
      pstyle = ANISO;
      p_flag[0] = p_flag[1] = p_flag[2] = 1;
      Pext = utils::numeric(FLERR, arg[i + 1], false, lmp);
      p_target[0] = p_target[1] = p_target[2] = Pext;
      pdim = 3;
    } else if (strcmp(arg[i], "x") == 0) {
      pstyle = ANISO;
      p_flag[0] = 1;
      p_target[0] = utils::numeric(FLERR, arg[i + 1], false, lmp);
      pdim++;
    } else if (strcmp(arg[i], "y") == 0) {
      pstyle = ANISO;
      p_flag[1] = 1;
      p_target[1] = utils::numeric(FLERR, arg[i + 1], false, lmp);
      pdim++;
    } else if (strcmp(arg[i], "z") == 0) {
      pstyle = ANISO;
      p_flag[2] = 1;
      p_target[2] = utils::numeric(FLERR, arg[i + 1], false, lmp);
      pdim++;
    } else if (strcmp(arg[i], "taup") == 0) {
      tau_p = utils::numeric(FLERR, arg[i + 1], false, lmp);
      if (tau_p <= 0.0) error->universe_all(FLERR, "Invalid tau_p value for fix pimd/langevin");
    } else if (strcmp(arg[i], "fixcom") == 0) {
      if (strcmp(arg[i + 1], "yes") == 0)
        removecomflag = 1;
      else if (strcmp(arg[i + 1], "no") == 0)
        removecomflag = 0;
    } else {
      error->universe_all(FLERR, fmt::format("Unknown keyword {} for fix {}", arg[i], style));
    }
  }

  if (pstat_flag && !pdim)
    error->universe_all(
        FLERR, fmt::format("Must use pressure coupling with {} ensemble", Ensembles[ensemble]));
  if (!pstat_flag && pdim)
    error->universe_all(
        FLERR, fmt::format("Must not use pressure coupling with {} ensemble", Ensembles[ensemble]));

  if (method == PIMD && pstat_flag)
    error->universe_all(FLERR,
                        "Pressure control has not been supported for method pimd yet. Please set "
                        "method to nmpimd.");

  if (method == PIMD && fmmode == NORMAL)
    error->universe_all(
        FLERR, "Normal mode mass is not supported for method pimd. Please set method to nmpimd.");

  /* Initiation */

  global_freq = 1;
  vector_flag = 1;
  if (!pstat_flag) {
    size_vector = 10;
  } else if (pstat_flag) {
    if (pstyle == ISO) {
      size_vector = 15;
    } else if (pstyle == ANISO) {
      size_vector = 17;
    }
  }
  extvector = 1;
  kt = force->boltz * temp;
  if (pstat_flag) FixPIMDLangevin::baro_init();

  // some initilizations

  id_pe = utils::strdup(std::string(id) + "_pimd_pe");
  modify->add_compute(std::string(id_pe) + " all pe");

  id_press = utils::strdup(std::string(id) + "_pimd_press");
  modify->add_compute(std::string(id_press) + " all pressure thermo_temp virial");

  vol0 = domain->xprd * domain->yprd * domain->zprd;

  fixedpoint[0] = 0.5 * (domain->boxlo[0] + domain->boxhi[0]);
  fixedpoint[1] = 0.5 * (domain->boxlo[1] + domain->boxhi[1]);
  fixedpoint[2] = 0.5 * (domain->boxlo[2] + domain->boxhi[2]);
  if (pstat_flag) p_hydro = (p_target[0] + p_target[1] + p_target[2]) / pdim;

  // initialize Marsaglia RNG with processor-unique seed

  if (tstat_flag) {
    if (integrator == BAOAB || integrator == OBABO) {
      Lan_temp = temp;
      random = new RanMars(lmp, seed + universe->me);
    }
  }

  me = comm->me;
  nprocs = comm->nprocs;
  if (nprocs == 1)
    cmode = SINGLE_PROC;
  else
    cmode = MULTI_PROC;

  nprocs_universe = universe->nprocs;
  nreplica = universe->nworlds;
  ireplica = universe->iworld;

  if (nreplica == 1)
    mapflag = 0;
  else
    mapflag = 1;

  int *iroots = new int[nreplica];
  MPI_Group uworldgroup, rootgroup;

  for (int i = 0; i < nreplica; i++) iroots[i] = universe->root_proc[i];
  MPI_Comm_group(universe->uworld, &uworldgroup);
  MPI_Group_incl(uworldgroup, nreplica, iroots, &rootgroup);
  MPI_Comm_create(universe->uworld, rootgroup, &rootworld);
  if (rootgroup != MPI_GROUP_NULL) MPI_Group_free(&rootgroup);
  if (uworldgroup != MPI_GROUP_NULL) MPI_Group_free(&uworldgroup);
  delete[] iroots;

  ntotal = atom->natoms;
  if (atom->nmax > maxlocal) reallocate();
  if (atom->nmax > maxunwrap) reallocate_x_unwrap();
  if (atom->nmax > maxxc) reallocate_xc();
  memory->create(xcall, ntotal * 3, "FixPIMDLangevin:xcall");

  if (cmode == SINGLE_PROC) {
    memory->create(bufsorted, ntotal, 3, "FixPIMDLangevin:bufsorted");
    memory->create(outsorted, ntotal, 3, "FixPIMDLangevin:outsorted");
    memory->create(bufsortedall, nreplica * ntotal, 3, "FixPIMDLangevin:bufsortedall");
    memory->create(buftransall, nreplica * ntotal, 3, "FixPIMDLangevin:buftransall");
    memory->create(counts, nreplica, "FixPIMDLangevin:counts");
    memory->create(displacements, nreplica, "FixPIMDLangevin:displacements");
  }

  if ((cmode == MULTI_PROC) && (counts == nullptr)) {
    memory->create(bufsendall, ntotal, 3, "FixPIMDLangevin:bufsendall");
    memory->create(bufrecvall, ntotal, 3, "FixPIMDLangevin:bufrecvall");
    memory->create(tagsendall, ntotal, "FixPIMDLangevin:tagsendall");
    memory->create(tagrecvall, ntotal, "FixPIMDLangevin:tagrecvall");
    memory->create(counts, nprocs, "FixPIMDLangevin:counts");
    memory->create(displacements, nprocs, "FixPIMDLangevin:displacements");
  }
}

/* ---------------------------------------------------------------------- */

FixPIMDLangevin::~FixPIMDLangevin()
{
  modify->delete_compute(id_pe);
  modify->delete_compute(id_press);
  delete[] id_pe;
  delete[] id_press;
  delete random;
  delete[] mass;
  delete[] _omega_k;
  delete[] Lan_c;
  delete[] Lan_s;
  delete[] tau_k;
  delete[] c1_k;
  delete[] c2_k;
  delete[] plansend;
  delete[] planrecv;
  delete[] modeindex;
  memory->destroy(xcall);
  if (cmode == SINGLE_PROC) {
    memory->destroy(bufsorted);
    memory->destroy(outsorted);
    memory->destroy(bufsortedall);
    memory->destroy(buftransall);
    memory->destroy(counts);
    memory->destroy(displacements);
  }

  if (cmode == MULTI_PROC) {
    memory->destroy(bufsendall);
    memory->destroy(bufrecvall);
    memory->destroy(tagsendall);
    memory->destroy(tagrecvall);
    memory->destroy(counts);
    memory->destroy(displacements);
  }
  memory->destroy(M_x2xp);
  memory->destroy(M_xp2x);
  memory->destroy(xc);
  memory->destroy(x_unwrap);
  memory->destroy(bufsend);
  memory->destroy(bufrecv);
  memory->destroy(tagsend);
  memory->destroy(tagrecv);
  memory->destroy(bufbeads);
}

/* ---------------------------------------------------------------------- */

int FixPIMDLangevin::setmask()
{
  int mask = 0;
  mask |= POST_FORCE;
  mask |= INITIAL_INTEGRATE;
  mask |= FINAL_INTEGRATE;
  mask |= END_OF_STEP;
  return mask;
}

/* ---------------------------------------------------------------------- */

void FixPIMDLangevin::init()
{
  if (atom->map_style == Atom::MAP_NONE)
    error->all(FLERR, "Fix pimd/langevin requires an atom map, see atom_modify");

  if (universe->me == 0 && universe->uscreen)
    fprintf(universe->uscreen, "Fix pimd/langevin: initializing Path-Integral ...\n");

  // prepare the constants

  masstotal = group->mass(igroup);

  double planck;
  if (strcmp(update->unit_style, "lj") == 0) {
    double planck_star = sqrt(lj_epsilon) * sqrt(lj_mass) * lj_sigma * sqrt(other_mvv2e);
    planck = other_planck / planck_star;
  } else {
    planck = force->hplanck;
  }
  planck *= sp;
  hbar = planck / (2.0 * MY_PI);
  double beta = 1.0 / (force->boltz * temp);
  double _fbond = 1.0 * np * np / (beta * beta * hbar * hbar);

  omega_np = np / (hbar * beta) * sqrt(force->mvv2e);
  beta_np = 1.0 / force->boltz / temp * inverse_np;
  fbond = _fbond * force->mvv2e;

  if ((universe->me == 0) && (universe->uscreen))
    fprintf(universe->uscreen,
            "Fix pimd/langevin: -P/(beta^2 * hbar^2) = %20.7lE (kcal/mol/A^2)\n\n", fbond);

  if (integrator == OBABO) {
    dtf = 0.5 * update->dt * force->ftm2v;
    dtv = 0.5 * update->dt;
    dtv2 = dtv * dtv;
    dtv3 = THIRD * dtv2 * dtv * force->ftm2v;
  } else if (integrator == BAOAB) {
    dtf = 0.5 * update->dt * force->ftm2v;
    dtv = 0.5 * update->dt;
    dtv2 = dtv * dtv;
    dtv3 = THIRD * dtv2 * dtv * force->ftm2v;
  } else {
    error->universe_all(FLERR, "Unknown integrator parameter for fix pimd/langevin");
  }

  comm_init();

  mass = new double[atom->ntypes + 1];

  nmpimd_init();

  langevin_init();

  c_pe = modify->get_compute_by_id(id_pe);
  if (!c_pe)
    error->universe_all(FLERR, fmt::format("Could not find fix {} potential energy compute ID {}", style, id_pe));

  c_press = modify->get_compute_by_id(id_press);
  if (!c_press)
    error->universe_all(FLERR, fmt::format("Could not find fix {} pressure compute ID {}", style, id_press));

  t_prim = t_vir = t_cv = p_prim = p_vir = p_cv = p_md = 0.0;
}

/* ---------------------------------------------------------------------- */

void FixPIMDLangevin::setup(int vflag)
{
  int nlocal = atom->nlocal;
  double **x = atom->x;
  imageint *image = atom->image;
  if (mapflag) {
    for (int i = 0; i < nlocal; i++) domain->unmap(x[i], image[i]);
  }

  if (method == NMPIMD) {
    inter_replica_comm(x);
    if (cmode == SINGLE_PROC)
      nmpimd_transform(bufsortedall, x, M_x2xp[universe->iworld]);
    else if (cmode == MULTI_PROC)
      nmpimd_transform(bufbeads, x, M_x2xp[universe->iworld]);
  } else if (method == PIMD) {
    inter_replica_comm(x);
    spring_force();
  } else {
    error->universe_all(
        FLERR,
        "Unknown method parameter for fix pimd/langevin. Only nmpimd and pimd are supported!");
  }
  collect_xc();
  compute_spring_energy();
  compute_t_prim();
  compute_p_prim();
  if (method == NMPIMD) {
    inter_replica_comm(x);
    if (cmode == SINGLE_PROC)
      nmpimd_transform(bufsortedall, x, M_xp2x[universe->iworld]);
    else if (cmode == MULTI_PROC)
      nmpimd_transform(bufbeads, x, M_xp2x[universe->iworld]);
  }
  if (mapflag) {
    for (int i = 0; i < nlocal; i++) domain->unmap_inv(x[i], image[i]);
  }

  post_force(vflag);
  compute_totke();
  end_of_step();
  c_pe->addstep(update->ntimestep + 1);
  c_press->addstep(update->ntimestep + 1);
}

/* ---------------------------------------------------------------------- */

void FixPIMDLangevin::initial_integrate(int /*vflag*/)
{
  int nlocal = atom->nlocal;
  double **x = atom->x;
  imageint *image = atom->image;
  if (mapflag) {
    for (int i = 0; i < nlocal; i++) domain->unmap(x[i], image[i]);
  }
  if (integrator == OBABO) {
    if (tstat_flag) {
      o_step();
      if (removecomflag) remove_com_motion();
      if (pstat_flag) press_o_step();
    }
    if (pstat_flag) {
      compute_totke();
      compute_p_cv();
      press_v_step();
    }
    b_step();
    if (method == NMPIMD) {
      inter_replica_comm(x);
      if (cmode == SINGLE_PROC)
        nmpimd_transform(bufsortedall, x, M_x2xp[universe->iworld]);
      else if (cmode == MULTI_PROC)
        nmpimd_transform(bufbeads, x, M_x2xp[universe->iworld]);
      qc_step();
      a_step();
      qc_step();
      a_step();
    } else if (method == PIMD) {
      q_step();
      q_step();
    } else {
      error->universe_all(
          FLERR,
          "Unknown method parameter for fix pimd/langevin. Only nmpimd and pimd are supported!");
    }
  } else if (integrator == BAOAB) {
    if (pstat_flag) {
      compute_totke();
      compute_p_cv();
      press_v_step();
    }
    b_step();
    if (method == NMPIMD) {
      inter_replica_comm(x);
      if (cmode == SINGLE_PROC)
        nmpimd_transform(bufsortedall, x, M_x2xp[universe->iworld]);
      else if (cmode == MULTI_PROC)
        nmpimd_transform(bufbeads, x, M_x2xp[universe->iworld]);
      qc_step();
      a_step();
    } else if (method == PIMD) {
      q_step();
    } else {
      error->universe_all(
          FLERR,
          "Unknown method parameter for fix pimd/langevin. Only nmpimd and pimd are supported!");
    }
    if (tstat_flag) {
      o_step();
      if (removecomflag) remove_com_motion();
      if (pstat_flag) press_o_step();
    }
    if (method == NMPIMD) {
      qc_step();
      a_step();
    } else if (method == PIMD) {
      q_step();
    } else {
      error->universe_all(
          FLERR,
          "Unknown method parameter for fix pimd/langevin. Only nmpimd and pimd are supported!");
    }
  } else {
    error->universe_all(FLERR,
                        "Unknown integrator parameter for fix pimd/langevin. Only obabo and baoab "
                        "integrators are supported!");
  }
  collect_xc();

  if (method == NMPIMD) {
    compute_spring_energy();
    compute_t_prim();
    compute_p_prim();
  }

  if (method == NMPIMD) {
    inter_replica_comm(x);
    if (cmode == SINGLE_PROC)
      nmpimd_transform(bufsortedall, x, M_xp2x[universe->iworld]);
    else if (cmode == MULTI_PROC)
      nmpimd_transform(bufbeads, x, M_xp2x[universe->iworld]);
  }

  if (mapflag) {
    for (int i = 0; i < nlocal; i++) { domain->unmap_inv(x[i], image[i]); }
  }
}

/* ---------------------------------------------------------------------- */

void FixPIMDLangevin::final_integrate()
{
  if (pstat_flag) {
    compute_totke();
    compute_p_cv();
    press_v_step();
  }
  b_step();
  if (integrator == OBABO) {
    if (tstat_flag) {
      o_step();
      if (removecomflag) remove_com_motion();
      if (pstat_flag) press_o_step();
    }
  } else if (integrator == BAOAB) {

  } else {
    error->universe_all(FLERR, "Unknown integrator parameter for fix pimd/langevin");
  }
}

/* ---------------------------------------------------------------------- */

void FixPIMDLangevin::post_force(int /*flag*/)
{
  int nlocal = atom->nlocal;
  double **x = atom->x;
  double **f = atom->f;
  imageint *image = atom->image;
  tagint *tag = atom->tag;

  if (method == NMPIMD) {
    if (atom->nmax > maxunwrap) reallocate_x_unwrap();
    if (atom->nmax > maxxc) reallocate_xc();
    for (int i = 0; i < nlocal; i++) {
      x_unwrap[i][0] = x[i][0];
      x_unwrap[i][1] = x[i][1];
      x_unwrap[i][2] = x[i][2];
    }
    if (mapflag) {
      for (int i = 0; i < nlocal; i++) { domain->unmap(x_unwrap[i], image[i]); }
    }
    for (int i = 0; i < nlocal; i++) {
      xc[i][0] = xcall[3 * (tag[i] - 1) + 0];
      xc[i][1] = xcall[3 * (tag[i] - 1) + 1];
      xc[i][2] = xcall[3 * (tag[i] - 1) + 2];
    }

    compute_vir();
    compute_cvir();
    compute_t_vir();
  }

  if (method == PIMD) {
    if (mapflag) {
      for (int i = 0; i < nlocal; i++) { domain->unmap(x[i], image[i]); }
    }
    inter_replica_comm(x);
    spring_force();
    compute_spring_energy();
    if (mapflag) {
      for (int i = 0; i < nlocal; i++) { domain->unmap_inv(x[i], image[i]); }
    }
  }
  compute_pote();
  if (method == NMPIMD) {
    inter_replica_comm(f);
    if (cmode == SINGLE_PROC)
      nmpimd_transform(bufsortedall, f, M_x2xp[universe->iworld]);
    else if (cmode == MULTI_PROC)
      nmpimd_transform(bufbeads, f, M_x2xp[universe->iworld]);
  }

  c_pe->addstep(update->ntimestep + 1);
  c_press->addstep(update->ntimestep + 1);
}

/* ---------------------------------------------------------------------- */

void FixPIMDLangevin::end_of_step()
{
  compute_totke();
  compute_p_cv();
  compute_tote();
  if (pstat_flag) compute_totenthalpy();
}

/* ---------------------------------------------------------------------- */

void FixPIMDLangevin::collect_xc()
{
  int nlocal = atom->nlocal;
  double **x = atom->x;
  tagint *tag = atom->tag;
  if (ireplica == 0) {
    if (cmode == SINGLE_PROC) {
      for (int i = 0; i < nlocal; i++) {
        xcall[3 * i + 0] = xcall[3 * i + 1] = xcall[3 * i + 2] = 0.0;
      }
    } else if (cmode == MULTI_PROC) {
      for (int i = 0; i < ntotal; i++) {
        xcall[3 * i + 0] = xcall[3 * i + 1] = xcall[3 * i + 2] = 0.0;
      }
    }

    for (int i = 0; i < nlocal; i++) {
      xcall[3 * (tag[i] - 1) + 0] = x[i][0] / sqrt(np);
      xcall[3 * (tag[i] - 1) + 1] = x[i][1] / sqrt(np);
      xcall[3 * (tag[i] - 1) + 2] = x[i][2] / sqrt(np);
    }

    if (cmode == MULTI_PROC) {
      MPI_Allreduce(MPI_IN_PLACE, xcall, ntotal * 3, MPI_DOUBLE, MPI_SUM, world);
    }
  }
  MPI_Bcast(xcall, ntotal * 3, MPI_DOUBLE, 0, universe->uworld);
}

/* ---------------------------------------------------------------------- */

void FixPIMDLangevin::b_step()
{
  // used for both NMPIMD and PIMD
  // For NMPIMD, force only includes the contribution of external potential.
  // For PIMD, force includes the contributions of external potential and spring force.
  int n = atom->nlocal;
  int *type = atom->type;
  double **v = atom->v;
  double **f = atom->f;

  for (int i = 0; i < n; i++) {
    double dtfm = dtf / mass[type[i]];
    v[i][0] += dtfm * f[i][0];
    v[i][1] += dtfm * f[i][1];
    v[i][2] += dtfm * f[i][2];
  }
}

/* ---------------------------------------------------------------------- */

void FixPIMDLangevin::qc_step()
{
  // used for NMPIMD
  // evolve the centroid mode
  int nlocal = atom->nlocal;
  double **x = atom->x;
  double **v = atom->v;
  double oldlo, oldhi;

  if (!pstat_flag) {
    if (universe->iworld == 0) {
      for (int i = 0; i < nlocal; i++) {
        x[i][0] += dtv * v[i][0];
        x[i][1] += dtv * v[i][1];
        x[i][2] += dtv * v[i][2];
      }
    }
  } else {
    if (universe->iworld == 0) {
      double expp[3], expq[3];
      if (pstyle == ISO) {
        vw[1] = vw[0];
        vw[2] = vw[0];
      }
      for (int j = 0; j < 3; j++) {
        expq[j] = exp(dtv * vw[j]);
        expp[j] = exp(-dtv * vw[j]);
      }
      if (barostat == BZP) {
        for (int i = 0; i < nlocal; i++) {
          for (int j = 0; j < 3; j++) {
            if (p_flag[j]) {
              x[i][j] = expq[j] * x[i][j] + (expq[j] - expp[j]) / 2. / vw[j] * v[i][j];
              v[i][j] = expp[j] * v[i][j];
            } else {
              x[i][j] += dtv * v[i][j];
            }
          }
        }
        oldlo = domain->boxlo[0];
        oldhi = domain->boxhi[0];

        domain->boxlo[0] = (oldlo - fixedpoint[0]) * expq[0] + fixedpoint[0];
        domain->boxhi[0] = (oldhi - fixedpoint[0]) * expq[0] + fixedpoint[0];

        oldlo = domain->boxlo[1];
        oldhi = domain->boxhi[1];
        domain->boxlo[1] = (oldlo - fixedpoint[1]) * expq[1] + fixedpoint[1];
        domain->boxhi[1] = (oldhi - fixedpoint[1]) * expq[1] + fixedpoint[1];

        oldlo = domain->boxlo[2];
        oldhi = domain->boxhi[2];
        domain->boxlo[2] = (oldlo - fixedpoint[2]) * expq[2] + fixedpoint[2];
        domain->boxhi[2] = (oldhi - fixedpoint[2]) * expq[2] + fixedpoint[2];
      }
    }
    MPI_Barrier(universe->uworld);
    MPI_Bcast(&domain->boxlo[0], 3, MPI_DOUBLE, 0, universe->uworld);
    MPI_Bcast(&domain->boxhi[0], 3, MPI_DOUBLE, 0, universe->uworld);
    domain->set_global_box();
    domain->set_local_box();
  }
}

/* ---------------------------------------------------------------------- */

void FixPIMDLangevin::a_step()
{
  // used for NMPIMD
  // use analytical solution of harmonic oscillator to evolve the non-centroid modes
  int n = atom->nlocal;
  double **x = atom->x;
  double **v = atom->v;
  double x0, x1, x2, v0, v1, v2;    // three components of x[i] and v[i]

  if (universe->iworld != 0) {
    for (int i = 0; i < n; i++) {
      x0 = x[i][0];
      x1 = x[i][1];
      x2 = x[i][2];
      v0 = v[i][0];
      v1 = v[i][1];
      v2 = v[i][2];
      x[i][0] = Lan_c[universe->iworld] * x0 +
          1.0 / _omega_k[universe->iworld] * Lan_s[universe->iworld] * v0;
      x[i][1] = Lan_c[universe->iworld] * x1 +
          1.0 / _omega_k[universe->iworld] * Lan_s[universe->iworld] * v1;
      x[i][2] = Lan_c[universe->iworld] * x2 +
          1.0 / _omega_k[universe->iworld] * Lan_s[universe->iworld] * v2;
      v[i][0] = -1.0 * _omega_k[universe->iworld] * Lan_s[universe->iworld] * x0 +
          Lan_c[universe->iworld] * v0;
      v[i][1] = -1.0 * _omega_k[universe->iworld] * Lan_s[universe->iworld] * x1 +
          Lan_c[universe->iworld] * v1;
      v[i][2] = -1.0 * _omega_k[universe->iworld] * Lan_s[universe->iworld] * x2 +
          Lan_c[universe->iworld] * v2;
    }
  }
}

/* ---------------------------------------------------------------------- */

void FixPIMDLangevin::q_step()
{
  // used for PIMD
  // evolve all beads
  int nlocal = atom->nlocal;
  double **x = atom->x;
  double **v = atom->v;

  if (!pstat_flag) {
    for (int i = 0; i < nlocal; i++) {
      x[i][0] += dtv * v[i][0];
      x[i][1] += dtv * v[i][1];
      x[i][2] += dtv * v[i][2];
    }
  }
}

/* ---------------------------------------------------------------------- */

void FixPIMDLangevin::baro_init()
{
  vw[0] = vw[1] = vw[2] = vw[3] = vw[4] = vw[5] = 0.0;
  if (pstyle == ISO) {
    W = 3 * (atom->natoms) * tau_p * tau_p * np * kt;
  }    // consistent with the definition in i-Pi
  else if (pstyle == ANISO) {
    W = atom->natoms * tau_p * tau_p * np * kt;
  }
  Vcoeff = 1.0;
  std::string out = fmt::format("\nInitializing PIMD {:s} barostat...\n", Barostats[barostat]);
  out += fmt::format("  The barostat mass is W = {:.16e}\n", W);
  if (universe->me == 0) utils::logmesg(lmp, out);
}

/* ---------------------------------------------------------------------- */

void FixPIMDLangevin::press_v_step()
{
  int nlocal = atom->nlocal;
  double **f = atom->f;
  double **v = atom->v;
  int *type = atom->type;
  double volume = domain->xprd * domain->yprd * domain->zprd;

  if (pstyle == ISO) {
    if (barostat == BZP) {
      vw[0] += dtv * 3 * (volume * np * (p_cv - p_hydro) / force->nktv2p + Vcoeff / beta_np) / W;
      if (universe->iworld == 0) {
        double dvw_proc = 0.0, dvw = 0.0;
        for (int i = 0; i < nlocal; i++) {
          for (int j = 0; j < 3; j++) {
            dvw_proc += dtv2 * f[i][j] * v[i][j] / W + dtv3 * f[i][j] * f[i][j] / mass[type[i]] / W;
          }
        }
        MPI_Allreduce(&dvw_proc, &dvw, 1, MPI_DOUBLE, MPI_SUM, world);
        vw[0] += dvw;
      }
      MPI_Barrier(universe->uworld);
      MPI_Bcast(&vw[0], 1, MPI_DOUBLE, 0, universe->uworld);
    } else if (barostat == MTTK) {
      double mtk_term1 = 2.0 / atom->natoms * totke / 3.0;
      vw[0] += 0.5 * dtv * (volume * np * (p_md - p_hydro) + mtk_term1) / W;
    }
  } else if (pstyle == ANISO) {
    compute_stress_tensor();
    for (int ii = 0; ii < 3; ii++) {
      if (p_flag[ii]) {
        vw[ii] += dtv *
            (volume * np * (stress_tensor[ii] - p_hydro) / force->nktv2p + Vcoeff / beta_np) / W;
        if (universe->iworld == 0) {
          double dvw_proc = 0.0, dvw = 0.0;
          for (int i = 0; i < nlocal; i++) {
            dvw_proc +=
                dtv2 * f[i][ii] * v[i][ii] / W + dtv3 * f[i][ii] * f[i][ii] / mass[type[i]] / W;
          }
          MPI_Allreduce(&dvw_proc, &dvw, 1, MPI_DOUBLE, MPI_SUM, world);
          vw[ii] += dvw;
        }
      }
    }
  }
}

/* ---------------------------------------------------------------------- */

void FixPIMDLangevin::press_o_step()
{
  if (pstyle == ISO) {
    if (universe->me == 0) vw[0] = c1 * vw[0] + c2 * sqrt(1.0 / W / beta_np) * random->gaussian();
    MPI_Barrier(universe->uworld);
    MPI_Bcast(&vw[0], 1, MPI_DOUBLE, 0, universe->uworld);
  } else if (pstyle == ANISO) {
    if (universe->me == 0) {
      for (int ii = 0; ii < 3; ii++) {
        if (p_flag[ii]) vw[ii] = c1 * vw[ii] + c2 * sqrt(1.0 / W / beta_np) * random->gaussian();
      }
    }
    MPI_Barrier(universe->uworld);
    MPI_Bcast(&vw, 3, MPI_DOUBLE, 0, universe->uworld);
  }
}

/* ---------------------------------------------------------------------- */

void FixPIMDLangevin::langevin_init()
{
  double beta = 1.0 / kt;
  const double _omega_np = np / beta / hbar;
  double _omega_np_dt_half = _omega_np * update->dt * 0.5;

  _omega_k = new double[np];
  Lan_c = new double[np];
  Lan_s = new double[np];
  if (method == NMPIMD) {
    if (fmmode == PHYSICAL) {
      for (int i = 0; i < np; i++) {
        _omega_k[i] = _omega_np * sqrt(lam[i]) / sqrt(fmass);
        Lan_c[i] = cos(sqrt(lam[i]) * _omega_np_dt_half);
        Lan_s[i] = sin(sqrt(lam[i]) * _omega_np_dt_half);
      }
    } else if (fmmode == NORMAL) {
      for (int i = 0; i < np; i++) {
        _omega_k[i] = _omega_np / sqrt(fmass);
        Lan_c[i] = cos(_omega_np_dt_half);
        Lan_s[i] = sin(_omega_np_dt_half);
      }
    } else {
      error->universe_all(FLERR, "Unknown fmmode setting; only physical and normal are supported!");
    }
  }

  if (tau > 0)
    gamma = 1.0 / tau;
  else
    gamma = np / beta / hbar;

  if (integrator == OBABO)
    c1 = exp(-gamma * 0.5 * update->dt);    // tau is the damping time of the centroid mode.
  else if (integrator == BAOAB)
    c1 = exp(-gamma * update->dt);
  else
    error->universe_all(FLERR,
                        "Unknown integrator parameter for fix pimd/langevin. Only obabo and "
                        "baoab integrators are supported!");

  c2 = sqrt(1.0 - c1 * c1);    // note that c1 and c2 here only works for the centroid mode.

  if (thermostat == PILE_L) {
<<<<<<< HEAD
    std::string out = "\nInitializing PI Langevin equation thermostat...\n";
    out += "Bead ID    |    omega    |    tau    |    c1    |    c2\n";
=======
    std::string out = "Initializing PI Langevin equation thermostat...\n";
    out += "  Bead ID    |    omega    |    tau    |    c1    |    c2\n";
>>>>>>> ba1c848f
    if (method == NMPIMD) {
      tau_k = new double[np];
      c1_k = new double[np];
      c2_k = new double[np];
      tau_k[0] = tau;
      c1_k[0] = c1;
      c2_k[0] = c2;
      for (int i = 1; i < np; i++) {
        tau_k[i] = 0.5 / pilescale / _omega_k[i];
        if (integrator == OBABO)
          c1_k[i] = exp(-0.5 * update->dt / tau_k[i]);
        else if (integrator == BAOAB)
          c1_k[i] = exp(-1.0 * update->dt / tau_k[i]);
        else
          error->universe_all(FLERR,
                              "Unknown integrator parameter for fix pimd/langevin. Only obabo and "
                              "baoab integrators are supported!");
        c2_k[i] = sqrt(1.0 - c1_k[i] * c1_k[i]);
      }
      for (int i = 0; i < np; i++) {
<<<<<<< HEAD
        out += fmt::format("    {:d}     {:.8e} {:.8e} {:.8e} {:.8e}\n", i, _omega_k[i], tau_k[i],
                           c1_k[i], c2_k[i]);
      }
    } else if (method == PIMD) {
      for (int i = 0; i < np; i++) {
        out += fmt::format("    {:d}     {:.8e} {:.8e} {:.8e} {:.8e}\n", i, _omega_np / sqrt(fmass),
                           tau, c1, c2);
=======
        out += fmt::format("      {:d}     {:.8e} {:.8e} {:.8e} {:.8e}\n", i,
                           _omega_k[i], tau_k[i], c1_k[i], c2_k[i]);
      }
    } else if (method == PIMD) {
      for (int i = 0; i < np; i++) {
        out += fmt::format("      {:d}     {:.8e} {:.8e} {:.8e} {:.8e}\n", i,
                           _omega_np / sqrt(fmass), tau, c1, c2);
>>>>>>> ba1c848f
      }
    }
    if (thermostat == PILE_L) out += "  PILE_L thermostat successfully initialized!\n";
    out += "\n";
    if (universe->me == 0) utils::logmesg(lmp, out);
  }
}

/* ---------------------------------------------------------------------- */

void FixPIMDLangevin::o_step()
{
  int nlocal = atom->nlocal;
  int *type = atom->type;
  double beta_np = 1.0 / force->boltz / Lan_temp * inverse_np * force->mvv2e;
  if (thermostat == PILE_L) {
    if (method == NMPIMD) {
      for (int i = 0; i < nlocal; i++) {
        atom->v[i][0] = c1_k[universe->iworld] * atom->v[i][0] +
            c2_k[universe->iworld] * sqrt(1.0 / mass[type[i]] / beta_np) * random->gaussian();
        atom->v[i][1] = c1_k[universe->iworld] * atom->v[i][1] +
            c2_k[universe->iworld] * sqrt(1.0 / mass[type[i]] / beta_np) * random->gaussian();
        atom->v[i][2] = c1_k[universe->iworld] * atom->v[i][2] +
            c2_k[universe->iworld] * sqrt(1.0 / mass[type[i]] / beta_np) * random->gaussian();
      }
    } else if (method == PIMD) {
      for (int i = 0; i < nlocal; i++) {
        atom->v[i][0] =
            c1 * atom->v[i][0] + c2 * sqrt(1.0 / mass[type[i]] / beta_np) * random->gaussian();
        atom->v[i][1] =
            c1 * atom->v[i][1] + c2 * sqrt(1.0 / mass[type[i]] / beta_np) * random->gaussian();
        atom->v[i][2] =
            c1 * atom->v[i][2] + c2 * sqrt(1.0 / mass[type[i]] / beta_np) * random->gaussian();
      }
    }
  }
}

/* ----------------------------------------------------------------------
   Normal Mode PIMD
   ------------------------------------------------------------------------- */

void FixPIMDLangevin::nmpimd_init()
{
  memory->create(M_x2xp, np, np, "fix_feynman:M_x2xp");
  memory->create(M_xp2x, np, np, "fix_feynman:M_xp2x");

  lam = (double *) memory->smalloc(sizeof(double) * np, "FixPIMDLangevin::lam");

  // Set up  eigenvalues
  for (int i = 0; i < np; i++) {
    double sin_tmp = sin(i * MY_PI / np);
    lam[i] = 4 * sin_tmp * sin_tmp;
  }

  // Set up eigenvectors for degenerated modes
  for (int j = 0; j < np; j++) {
    for (int i = 1; i < int(np / 2) + 1; i++) {
      M_x2xp[i][j] = sqrt(2.0) * cos(2.0 * MY_PI * double(i) * double(j) / double(np)) / sqrt(np);
    }
    for (int i = int(np / 2) + 1; i < np; i++) {
      M_x2xp[i][j] = sqrt(2.0) * sin(2.0 * MY_PI * double(i) * double(j) / double(np)) / sqrt(np);
    }
  }

  // Set up eigenvectors for non-degenerated modes
  for (int i = 0; i < np; i++) {
    M_x2xp[0][i] = 1.0 / sqrt(np);
    if (np % 2 == 0) M_x2xp[np / 2][i] = 1.0 / sqrt(np) * pow(-1.0, i);
  }

  // Set up Ut
  for (int i = 0; i < np; i++)
    for (int j = 0; j < np; j++) { M_xp2x[i][j] = M_x2xp[j][i]; }

  // Set up fictitious masses
  int iworld = universe->iworld;
  for (int i = 1; i <= atom->ntypes; i++) {
    mass[i] = atom->mass[i];
    mass[i] *= fmass;
    if (iworld) {
      if (fmmode == PHYSICAL) {
        mass[i] *= 1.0;
      } else if (fmmode == NORMAL) {
        mass[i] *= lam[iworld];
      }
    }
  }
}

/* ---------------------------------------------------------------------- */

void FixPIMDLangevin::nmpimd_transform(double **src, double **des, double *vector)
{
  if (cmode == SINGLE_PROC) {
    for (int i = 0; i < ntotal; i++) {
      for (int d = 0; d < 3; d++) {
        bufsorted[i][d] = 0.0;
        for (int j = 0; j < nreplica; j++) {
          bufsorted[i][d] += src[j * ntotal + i][d] * vector[j];
        }
      }
    }
    for (int i = 0; i < ntotal; i++) {
      tagint tagtmp = atom->tag[i];
      for (int d = 0; d < 3; d++) { des[i][d] = bufsorted[tagtmp - 1][d]; }
    }
  } else if (cmode == MULTI_PROC) {
    int n = atom->nlocal;
    int m = 0;

    for (int i = 0; i < n; i++)
      for (int d = 0; d < 3; d++) {
        des[i][d] = 0.0;
        for (int j = 0; j < np; j++) { des[i][d] += (src[j][m] * vector[j]); }
        m++;
      }
  }
}

/* ---------------------------------------------------------------------- */

void FixPIMDLangevin::spring_force()
{
  spring_energy = 0.0;

  double **x = atom->x;
  double **f = atom->f;
  double *_mass = atom->mass;
  int *type = atom->type;
  int nlocal = atom->nlocal;
  tagint *tagtmp = atom->tag;

  // printf("iworld = %d, x_last = %d, x_next = %d\n", universe->iworld, x_last, x_next);
  int *mask = atom->mask;

  // int idx_tmp = atom->map(1);

  for (int i = 0; i < nlocal; i++) {
    if (mask[i] & groupbit) {
      double delx1 = bufsortedall[x_last * nlocal + tagtmp[i] - 1][0] - x[i][0];
      double dely1 = bufsortedall[x_last * nlocal + tagtmp[i] - 1][1] - x[i][1];
      double delz1 = bufsortedall[x_last * nlocal + tagtmp[i] - 1][2] - x[i][2];

      double delx2 = bufsortedall[x_next * nlocal + tagtmp[i] - 1][0] - x[i][0];
      double dely2 = bufsortedall[x_next * nlocal + tagtmp[i] - 1][1] - x[i][1];
      double delz2 = bufsortedall[x_next * nlocal + tagtmp[i] - 1][2] - x[i][2];

      double ff = fbond * _mass[type[i]];
      // double ff = 0;

      double dx = delx1 + delx2;
      double dy = dely1 + dely2;
      double dz = delz1 + delz2;

      f[i][0] += (dx) *ff;
      f[i][1] += (dy) *ff;
      f[i][2] += (dz) *ff;

      spring_energy += 0.5 * ff * (delx2 * delx2 + dely2 * dely2 + delz2 * delz2);
    }
  }
}

/* ----------------------------------------------------------------------
   Comm operations
   ------------------------------------------------------------------------- */

void FixPIMDLangevin::comm_init()
{
  if (sizeplan) {
    delete[] plansend;
    delete[] planrecv;
  }

  sizeplan = np - 1;
  plansend = new int[sizeplan];
  planrecv = new int[sizeplan];
  modeindex = new int[sizeplan];
  for (int i = 0; i < sizeplan; i++) {
    int isend, irecv;
    isend = ireplica + i + 1;
    if (isend >= nreplica) isend -= nreplica;
    irecv = ireplica - (i + 1);
    if (irecv < 0) irecv += nreplica;
    plansend[i] = universe->root_proc[isend];
    planrecv[i] = universe->root_proc[irecv];
    modeindex[i] = irecv;
  }

  x_next = (universe->iworld + 1 + universe->nworlds) % (universe->nworlds);
  x_last = (universe->iworld - 1 + universe->nworlds) % (universe->nworlds);
}

/* ---------------------------------------------------------------------- */

void FixPIMDLangevin::reallocate_xc()
{
  maxxc = atom->nmax;
  memory->destroy(xc);
  memory->create(xc, maxxc, 3, "FixPIMDLangevin:xc");
}

/* ---------------------------------------------------------------------- */

void FixPIMDLangevin::reallocate_x_unwrap()
{
  maxunwrap = atom->nmax;
  memory->destroy(x_unwrap);
  memory->create(x_unwrap, maxunwrap, 3, "FixPIMDLangevin:x_unwrap");
}

/* ---------------------------------------------------------------------- */

void FixPIMDLangevin::reallocate()
{
  maxlocal = atom->nmax;
  memory->destroy(bufsend);
  memory->destroy(bufrecv);
  memory->destroy(tagsend);
  memory->destroy(tagrecv);
  memory->destroy(bufbeads);
  memory->create(bufsend, maxlocal, 3, "FixPIMDLangevin:bufsend");
  memory->create(bufrecv, maxlocal, 3, "FixPIMDLangevin:bufrecv");
  memory->create(tagsend, maxlocal, "FixPIMDLangevin:tagsend");
  memory->create(tagrecv, maxlocal, "FixPIMDLangevin:tagrecv");
  memory->create(bufbeads, nreplica, maxlocal * 3, "FixPIMDLangevin:bufrecv");
}

/* ---------------------------------------------------------------------- */

void FixPIMDLangevin::inter_replica_comm(double **ptr)
{
  MPI_Request requests[2];
  MPI_Status statuses[2];
  if (atom->nmax > maxlocal) reallocate();
  int nlocal = atom->nlocal;
  tagint *tag = atom->tag;
  int i, m;

  // copy local values
  for (i = 0; i < nlocal; i++) {
    bufbeads[ireplica][3 * i + 0] = ptr[i][0];
    bufbeads[ireplica][3 * i + 1] = ptr[i][1];
    bufbeads[ireplica][3 * i + 2] = ptr[i][2];
  }

  // communicate values from the other beads
  if (cmode == SINGLE_PROC) {
    m = 0;
    for (i = 0; i < nlocal; i++) {
      tagint tagtmp = atom->tag[i];
      bufsorted[tagtmp - 1][0] = ptr[i][0];
      bufsorted[tagtmp - 1][1] = ptr[i][1];
      bufsorted[tagtmp - 1][2] = ptr[i][2];
      m++;
    }
    MPI_Allgather(&m, 1, MPI_INT, counts, 1, MPI_INT, universe->uworld);
    for (i = 0; i < nreplica; i++) counts[i] *= 3;
    displacements[0] = 0;
    for (i = 0; i < nreplica - 1; i++) displacements[i + 1] = displacements[i] + counts[i];
    MPI_Allgatherv(bufsorted[0], 3 * m, MPI_DOUBLE, bufsortedall[0], counts, displacements,
                   MPI_DOUBLE, universe->uworld);
  } else if (cmode == MULTI_PROC) {
    m = 0;
    for (i = 0; i < nlocal; i++) {
      tagsend[m] = tag[i];
      bufsend[m][0] = ptr[i][0];
      bufsend[m][1] = ptr[i][1];
      bufsend[m][2] = ptr[i][2];
      m++;
    }
    MPI_Gather(&m, 1, MPI_INT, counts, 1, MPI_INT, 0, world);
    displacements[0] = 0;
    for (i = 0; i < nprocs - 1; i++) displacements[i + 1] = displacements[i] + counts[i];
    MPI_Gatherv(tagsend, m, MPI_LMP_TAGINT, tagsendall, counts, displacements, MPI_LMP_TAGINT, 0,
                world);
    for (i = 0; i < nprocs; i++) counts[i] *= 3;
    for (i = 0; i < nprocs - 1; i++) displacements[i + 1] = displacements[i] + counts[i];
    MPI_Gatherv(bufsend[0], 3 * m, MPI_DOUBLE, bufsendall[0], counts, displacements, MPI_DOUBLE, 0,
                world);
    for (int iplan = 0; iplan < sizeplan; iplan++) {
      if (me == 0) {
        MPI_Irecv(bufrecvall[0], 3 * ntotal, MPI_DOUBLE, planrecv[iplan], 0, universe->uworld,
                  &requests[0]);
        MPI_Irecv(tagrecvall, ntotal, MPI_LMP_TAGINT, planrecv[iplan], 0, universe->uworld,
                  &requests[1]);
        MPI_Send(bufsendall[0], 3 * ntotal, MPI_DOUBLE, plansend[iplan], 0, universe->uworld);
        MPI_Send(tagsendall, ntotal, MPI_LMP_TAGINT, plansend[iplan], 0, universe->uworld);
        MPI_Waitall(2, requests, statuses);
      }
      MPI_Bcast(tagrecvall, ntotal, MPI_LMP_TAGINT, 0, world);
      MPI_Bcast(bufrecvall[0], 3 * ntotal, MPI_DOUBLE, 0, world);
      for (i = 0; i < ntotal; i++) {
        m = atom->map(tagrecvall[i]);
        if (m < 0 || m >= nlocal) continue;
        bufbeads[modeindex[iplan]][3 * m + 0] = bufrecvall[i][0];
        bufbeads[modeindex[iplan]][3 * m + 1] = bufrecvall[i][1];
        bufbeads[modeindex[iplan]][3 * m + 2] = bufrecvall[i][2];
      }
    }
  }
}

/* ---------------------------------------------------------------------- */

void FixPIMDLangevin::remove_com_motion()
{
  if (universe->iworld == 0) {
    double **v = atom->v;
    int *mask = atom->mask;
    int nlocal = atom->nlocal;
    if (dynamic) masstotal = group->mass(igroup);
    double vcm[3];
    group->vcm(igroup, masstotal, vcm);
    for (int i = 0; i < nlocal; i++) {
      if (mask[i] & groupbit) {
        v[i][0] -= vcm[0];
        v[i][1] -= vcm[1];
        v[i][2] -= vcm[2];
      }
    }
  }
}

/* ---------------------------------------------------------------------- */

void FixPIMDLangevin::compute_cvir()
{
  int nlocal = atom->nlocal;
  double xf = 0.0;
  double xcf = 0.0;
  vir_ = centroid_vir = 0.0;
  for (int i = 0; i < nlocal; i++) {
    for (int j = 0; j < 3; j++) {
      xf += x_unwrap[i][j] * atom->f[i][j];
      xcf += (x_unwrap[i][j] - xc[i][j]) * atom->f[i][j];
    }
  }
  MPI_Allreduce(&xf, &vir_, 1, MPI_DOUBLE, MPI_SUM, universe->uworld);
  MPI_Allreduce(&xcf, &centroid_vir, 1, MPI_DOUBLE, MPI_SUM, universe->uworld);
  if (pstyle == ANISO) {
    for (int i = 0; i < 6; i++) c_vir_tensor[i] = 0.0;
    for (int i = 0; i < nlocal; i++) {
      c_vir_tensor[0] += (x_unwrap[i][0] - xc[i][0]) * atom->f[i][0];
      c_vir_tensor[1] += (x_unwrap[i][1] - xc[i][1]) * atom->f[i][1];
      c_vir_tensor[2] += (x_unwrap[i][2] - xc[i][2]) * atom->f[i][2];
      c_vir_tensor[3] += (x_unwrap[i][0] - xc[i][0]) * atom->f[i][1];
      c_vir_tensor[4] += (x_unwrap[i][0] - xc[i][0]) * atom->f[i][2];
      c_vir_tensor[5] += (x_unwrap[i][1] - xc[i][1]) * atom->f[i][2];
    }
    MPI_Allreduce(MPI_IN_PLACE, &c_vir_tensor, 6, MPI_DOUBLE, MPI_SUM, universe->uworld);
  }
}

/* ---------------------------------------------------------------------- */

void FixPIMDLangevin::compute_vir()
{
  double volume = domain->xprd * domain->yprd * domain->zprd;
  c_press->compute_vector();
  virial[0] = c_press->vector[0] * volume;
  virial[1] = c_press->vector[1] * volume;
  virial[2] = c_press->vector[2] * volume;
  virial[3] = c_press->vector[3] * volume;
  virial[4] = c_press->vector[4] * volume;
  virial[5] = c_press->vector[5] * volume;
  for (int i = 0; i < 6; i++) virial[i] /= universe->procs_per_world[universe->iworld];
  double vir_bead = (virial[0] + virial[1] + virial[2]);
  MPI_Allreduce(&vir_bead, &vir, 1, MPI_DOUBLE, MPI_SUM, universe->uworld);
  MPI_Allreduce(MPI_IN_PLACE, &virial[0], 6, MPI_DOUBLE, MPI_SUM, universe->uworld);
}

/* ---------------------------------------------------------------------- */

void FixPIMDLangevin::compute_stress_tensor()
{
  int nlocal = atom->nlocal;
  int *type = atom->type;
  if (universe->iworld == 0) {
    double inv_volume = 1.0 / (domain->xprd * domain->yprd * domain->zprd);
    for (int i = 0; i < 6; i++) ke_tensor[i] = 0.0;
    for (int i = 0; i < nlocal; i++) {
      ke_tensor[0] += 0.5 * mass[type[i]] * atom->v[i][0] * atom->v[i][0] * force->mvv2e;
      ke_tensor[1] += 0.5 * mass[type[i]] * atom->v[i][1] * atom->v[i][1] * force->mvv2e;
      ke_tensor[2] += 0.5 * mass[type[i]] * atom->v[i][2] * atom->v[i][2] * force->mvv2e;
      ke_tensor[3] += 0.5 * mass[type[i]] * atom->v[i][0] * atom->v[i][1] * force->mvv2e;
      ke_tensor[4] += 0.5 * mass[type[i]] * atom->v[i][0] * atom->v[i][2] * force->mvv2e;
      ke_tensor[5] += 0.5 * mass[type[i]] * atom->v[i][1] * atom->v[i][2] * force->mvv2e;
    }
    MPI_Allreduce(MPI_IN_PLACE, &ke_tensor, 6, MPI_DOUBLE, MPI_SUM, world);
    for (int i = 0; i < 6; i++) {
      stress_tensor[i] =
          inv_volume * ((2 * ke_tensor[i] - c_vir_tensor[i]) * force->nktv2p + virial[i]) / np;
    }
  }
  MPI_Bcast(&stress_tensor, 6, MPI_DOUBLE, 0, universe->uworld);
}

/* ---------------------------------------------------------------------- */

void FixPIMDLangevin::compute_totke()
{
  double kine = 0.0;
  totke = ke_bead = 0.0;
  int nlocal = atom->nlocal;
  int *type = atom->type;
  for (int i = 0; i < nlocal; i++) {
    for (int j = 0; j < 3; j++) { kine += 0.5 * mass[type[i]] * atom->v[i][j] * atom->v[i][j]; }
  }
  kine *= force->mvv2e;
  MPI_Allreduce(&kine, &ke_bead, 1, MPI_DOUBLE, MPI_SUM, world);
  MPI_Allreduce(&ke_bead, &totke, 1, MPI_DOUBLE, MPI_SUM, universe->uworld);
  totke /= universe->procs_per_world[universe->iworld];
}

/* ---------------------------------------------------------------------- */

void FixPIMDLangevin::compute_spring_energy()
{
  if (method == NMPIMD) {
    spring_energy = 0.0;
    total_spring_energy = se_bead = 0.0;

    double **x = atom->x;
    double *_mass = atom->mass;
    int *type = atom->type;
    int nlocal = atom->nlocal;

    for (int i = 0; i < nlocal; i++) {
      spring_energy += 0.5 * _mass[type[i]] * fbond * lam[universe->iworld] *
          (x[i][0] * x[i][0] + x[i][1] * x[i][1] + x[i][2] * x[i][2]);
    }
    MPI_Allreduce(&spring_energy, &se_bead, 1, MPI_DOUBLE, MPI_SUM, world);
    MPI_Allreduce(&se_bead, &total_spring_energy, 1, MPI_DOUBLE, MPI_SUM, universe->uworld);
    total_spring_energy /= universe->procs_per_world[universe->iworld];
  } else if (method == PIMD) {
    total_spring_energy = se_bead = 0.0;
    MPI_Allreduce(&spring_energy, &se_bead, 1, MPI_DOUBLE, MPI_SUM, world);
    MPI_Allreduce(&se_bead, &total_spring_energy, 1, MPI_DOUBLE, MPI_SUM, universe->uworld);
    total_spring_energy /= universe->procs_per_world[universe->iworld];
  } else {
    error->universe_all(
        FLERR,
        "Unknown method parameter for fix pimd/langevin. Only nmpimd and pimd are supported!");
  }
}

/* ---------------------------------------------------------------------- */

void FixPIMDLangevin::compute_pote()
{
  pe_bead = 0.0;
  pote = 0.0;
  c_pe->compute_scalar();
  pe_bead = c_pe->scalar;
  double pot_energy_partition = pe_bead / universe->procs_per_world[universe->iworld];
  MPI_Allreduce(&pot_energy_partition, &pote, 1, MPI_DOUBLE, MPI_SUM, universe->uworld);
}

/* ---------------------------------------------------------------------- */

void FixPIMDLangevin::compute_tote()
{
  tote = totke + pote + total_spring_energy;
}

/* ---------------------------------------------------------------------- */

void FixPIMDLangevin::compute_t_prim()
{
  t_prim = 1.5 * atom->natoms * np * force->boltz * temp - total_spring_energy * inverse_np;
}

/* ---------------------------------------------------------------------- */

void FixPIMDLangevin::compute_t_vir()
{
  t_vir = -0.5 * inverse_np * vir_;
  t_cv = 1.5 * atom->natoms * force->boltz * temp - 0.5 * inverse_np * centroid_vir;
}

/* ---------------------------------------------------------------------- */

void FixPIMDLangevin::compute_p_prim()
{
  double inv_volume = 1.0 / (domain->xprd * domain->yprd * domain->zprd);
  p_prim = atom->natoms * np * force->boltz * temp * inv_volume -
      1.0 / 1.5 * inv_volume * total_spring_energy;
  p_prim *= force->nktv2p;
}

/* ---------------------------------------------------------------------- */

void FixPIMDLangevin::compute_p_cv()
{
  double inv_volume = 1.0 / (domain->xprd * domain->yprd * domain->zprd);
  if (universe->iworld == 0) {
    p_cv = THIRD * inv_volume * ((2.0 * ke_bead - centroid_vir) * force->nktv2p + vir) / np;
  }
  p_md = THIRD * inv_volume * (totke + vir);
  MPI_Bcast(&p_cv, 1, MPI_DOUBLE, 0, universe->uworld);
}

/* ---------------------------------------------------------------------- */

void FixPIMDLangevin::compute_totenthalpy()
{
  double volume = domain->xprd * domain->yprd * domain->zprd;
  if (barostat == BZP) {
    if (pstyle == ISO) {
      totenthalpy = tote + 0.5 * W * vw[0] * vw[0] * inverse_np + p_hydro * volume / force->nktv2p -
          Vcoeff * kt * log(volume);
    } else if (pstyle == ANISO) {
      totenthalpy = tote + 0.5 * W * vw[0] * vw[0] * inverse_np +
          0.5 * W * vw[1] * vw[1] * inverse_np + 0.5 * W * vw[2] * vw[2] * inverse_np +
          p_hydro * volume / force->nktv2p - Vcoeff * kt * log(volume);
    }
  } else if (barostat == MTTK)
    totenthalpy = tote + 1.5 * W * vw[0] * vw[0] * inverse_np + p_hydro * (volume - vol0);
}

/* ----------------------------------------------------------------------
   pack entire state of Fix into one write
------------------------------------------------------------------------- */

void FixPIMDLangevin::write_restart(FILE *fp)
{
  int nsize = size_restart_global();

  double *list;
  memory->create(list, nsize, "FixPIMDLangevin:list");

  pack_restart_data(list);

  if (comm->me == 0) {
    int size = nsize * sizeof(double);
    fwrite(&size, sizeof(int), 1, fp);
    fwrite(list, sizeof(double), nsize, fp);
  }

  memory->destroy(list);
}
/* ---------------------------------------------------------------------- */

int FixPIMDLangevin::size_restart_global()
{
  int nsize = 6;

  return nsize;
}

/* ---------------------------------------------------------------------- */

int FixPIMDLangevin::pack_restart_data(double *list)
{
  int n = 0;
  for (int i = 0; i < 6; i++) list[n++] = vw[i];
  return n;
}

/* ---------------------------------------------------------------------- */

void FixPIMDLangevin::restart(char *buf)
{
  int n = 0;
  auto list = (double *) buf;
  for (int i = 0; i < 6; i++) vw[i] = list[n++];
}

/* ---------------------------------------------------------------------- */

double FixPIMDLangevin::compute_vector(int n)
{
  if (n == 0) return ke_bead;
  if (n == 1) return se_bead;
  if (n == 2) return pe_bead;
  if (n == 3) return tote;
  if (n == 4) return t_prim;
  if (n == 5) return t_vir;
  if (n == 6) return t_cv;
  if (n == 7) return p_prim;
  if (n == 8) return p_md;
  if (n == 9) return p_cv;

  if (pstat_flag) {
    double volume = domain->xprd * domain->yprd * domain->zprd;
    if (pstyle == ISO) {
      if (n == 10) return vw[0];
      if (barostat == BZP) {
        if (n == 11) return 0.5 * W * vw[0] * vw[0];
      } else if (barostat == MTTK) {
        if (n == 11) return 1.5 * W * vw[0] * vw[0];
      }
      if (n == 12) { return np * Pext * volume / force->nktv2p; }
      if (n == 13) { return -Vcoeff * np * kt * log(volume); }
      if (n == 14) return totenthalpy;
    } else if (pstyle == ANISO) {
      if (n == 10) return vw[0];
      if (n == 11) return vw[1];
      if (n == 12) return vw[2];
      if (n == 13) return 0.5 * W * (vw[0] * vw[0] + vw[1] * vw[1] + vw[2] * vw[2]);
      if (n == 14) { return np * Pext * volume / force->nktv2p; }
      if (n == 15) {
        double volume = domain->xprd * domain->yprd * domain->zprd;
        return -Vcoeff * np * kt * log(volume);
      }
      if (n == 16) return totenthalpy;
    }
  }

  return 0.0;
}<|MERGE_RESOLUTION|>--- conflicted
+++ resolved
@@ -1022,13 +1022,8 @@
   c2 = sqrt(1.0 - c1 * c1);    // note that c1 and c2 here only works for the centroid mode.
 
   if (thermostat == PILE_L) {
-<<<<<<< HEAD
-    std::string out = "\nInitializing PI Langevin equation thermostat...\n";
-    out += "Bead ID    |    omega    |    tau    |    c1    |    c2\n";
-=======
     std::string out = "Initializing PI Langevin equation thermostat...\n";
     out += "  Bead ID    |    omega    |    tau    |    c1    |    c2\n";
->>>>>>> ba1c848f
     if (method == NMPIMD) {
       tau_k = new double[np];
       c1_k = new double[np];
@@ -1049,15 +1044,6 @@
         c2_k[i] = sqrt(1.0 - c1_k[i] * c1_k[i]);
       }
       for (int i = 0; i < np; i++) {
-<<<<<<< HEAD
-        out += fmt::format("    {:d}     {:.8e} {:.8e} {:.8e} {:.8e}\n", i, _omega_k[i], tau_k[i],
-                           c1_k[i], c2_k[i]);
-      }
-    } else if (method == PIMD) {
-      for (int i = 0; i < np; i++) {
-        out += fmt::format("    {:d}     {:.8e} {:.8e} {:.8e} {:.8e}\n", i, _omega_np / sqrt(fmass),
-                           tau, c1, c2);
-=======
         out += fmt::format("      {:d}     {:.8e} {:.8e} {:.8e} {:.8e}\n", i,
                            _omega_k[i], tau_k[i], c1_k[i], c2_k[i]);
       }
@@ -1065,7 +1051,6 @@
       for (int i = 0; i < np; i++) {
         out += fmt::format("      {:d}     {:.8e} {:.8e} {:.8e} {:.8e}\n", i,
                            _omega_np / sqrt(fmass), tau, c1, c2);
->>>>>>> ba1c848f
       }
     }
     if (thermostat == PILE_L) out += "  PILE_L thermostat successfully initialized!\n";
