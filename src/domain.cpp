// clang-format off
/* ----------------------------------------------------------------------
   LAMMPS - Large-scale Atomic/Molecular Massively Parallel Simulator
   https://www.lammps.org/, Sandia National Laboratories
   Steve Plimpton, sjplimp@sandia.gov

   Copyright (2003) Sandia Corporation.  Under the terms of Contract
   DE-AC04-94AL85000 with Sandia Corporation, the U.S. Government retains
   certain rights in this software.  This software is distributed under
   the GNU General Public License.

   See the README file in the top-level LAMMPS directory.
------------------------------------------------------------------------- */

/* ----------------------------------------------------------------------
   Contributing author (triclinic) : Pieter in 't Veld (SNL)
------------------------------------------------------------------------- */

#include "domain.h"
#include "style_region.h"   // IWYU pragma: keep

#include "atom.h"
#include "atom_vec.h"
#include "comm.h"
#include "error.h"
#include "fix.h"
#include "fix_deform.h"
#include "force.h"
#include "kspace.h"
#include "lattice.h"
#include "memory.h"
#include "modify.h"
#include "molecule.h"
#include "output.h"
#include "region.h"
#include "thermo.h"
#include "universe.h"
#include "update.h"

#include <cstring>
#include <cmath>

using namespace LAMMPS_NS;

#define BIG   1.0e20
#define SMALL 1.0e-4
#define DELTAREGION 4
#define BONDSTRETCH 1.1

/* ----------------------------------------------------------------------
   default is periodic
------------------------------------------------------------------------- */

Domain::Domain(LAMMPS *lmp) : Pointers(lmp)
{
  box_exist = 0;
  box_change = 0;
  deform_flag = deform_vremap = deform_groupbit = 0;

  dimension = 3;
  nonperiodic = 0;
  xperiodic = yperiodic = zperiodic = 1;
  periodicity[0] = xperiodic;
  periodicity[1] = yperiodic;
  periodicity[2] = zperiodic;

  boundary[0][0] = boundary[0][1] = 0;
  boundary[1][0] = boundary[1][1] = 0;
  boundary[2][0] = boundary[2][1] = 0;

  minxlo = minxhi = 0.0;
  minylo = minyhi = 0.0;
  minzlo = minzhi = 0.0;

  triclinic = 0;
  tiltsmall = 1;

  boxlo[0] = boxlo[1] = boxlo[2] = -0.5;
  boxhi[0] = boxhi[1] = boxhi[2] = 0.5;
  xy = xz = yz = 0.0;

  h[3] = h[4] = h[5] = 0.0;
  h_inv[3] = h_inv[4] = h_inv[5] = 0.0;
  h_rate[0] = h_rate[1] = h_rate[2] =
    h_rate[3] = h_rate[4] = h_rate[5] = 0.0;
  h_ratelo[0] = h_ratelo[1] = h_ratelo[2] = 0.0;

  prd_lamda[0] = prd_lamda[1] = prd_lamda[2] = 1.0;
  prd_half_lamda[0] = prd_half_lamda[1] = prd_half_lamda[2] = 0.5;
  boxlo_lamda[0] = boxlo_lamda[1] = boxlo_lamda[2] = 0.0;
  boxhi_lamda[0] = boxhi_lamda[1] = boxhi_lamda[2] = 1.0;

  lattice = nullptr;
  char **args = new char*[2];
  args[0] = (char *) "none";
  args[1] = (char *) "1.0";
  set_lattice(2,args);
  delete [] args;

  nregion = maxregion = 0;
  regions = nullptr;

  copymode = 0;

  region_map = new RegionCreatorMap();

#define REGION_CLASS
#define RegionStyle(key,Class) \
  (*region_map)[#key] = &region_creator<Class>;
#include "style_region.h"   // IWYU pragma: keep

#undef RegionStyle
#undef REGION_CLASS
}

/* ---------------------------------------------------------------------- */

Domain::~Domain()
{
  if (copymode) return;

  delete lattice;
  for (int i = 0; i < nregion; i++) delete regions[i];
  memory->sfree(regions);

  delete region_map;
}

/* ---------------------------------------------------------------------- */

void Domain::init()
{
  // set box_change flags if box size/shape/sub-domains ever change
  // due to shrink-wrapping or fixes that change box size/shape/sub-domains

  box_change_size = box_change_shape = box_change_domain = 0;

  // flags for detecting, if multiple fixes try to change the
  // same box size or shape parameter

  int box_change_x=0, box_change_y=0, box_change_z=0;
  int box_change_yz=0, box_change_xz=0, box_change_xy=0;
  Fix **fixes = modify->fix;

  if (nonperiodic == 2) box_change_size = 1;
  for (int i = 0; i < modify->nfix; i++) {
    if (fixes[i]->box_change & Fix::BOX_CHANGE_SIZE)   box_change_size = 1;
    if (fixes[i]->box_change & Fix::BOX_CHANGE_SHAPE)  box_change_shape = 1;
    if (fixes[i]->box_change & Fix::BOX_CHANGE_DOMAIN) box_change_domain = 1;
    if (fixes[i]->box_change & Fix::BOX_CHANGE_X)      box_change_x++;
    if (fixes[i]->box_change & Fix::BOX_CHANGE_Y)      box_change_y++;
    if (fixes[i]->box_change & Fix::BOX_CHANGE_Z)      box_change_z++;
    if (fixes[i]->box_change & Fix::BOX_CHANGE_YZ)     box_change_yz++;
    if (fixes[i]->box_change & Fix::BOX_CHANGE_XZ)     box_change_xz++;
    if (fixes[i]->box_change & Fix::BOX_CHANGE_XY)     box_change_xy++;
  }

  std::string mesg = "Must not have multiple fixes change box parameter ";

#define CHECK_BOX_FIX_ERROR(par)                                        \
  if (box_change_ ## par > 1) error->all(FLERR,(mesg + #par))

  CHECK_BOX_FIX_ERROR(x);
  CHECK_BOX_FIX_ERROR(y);
  CHECK_BOX_FIX_ERROR(z);
  CHECK_BOX_FIX_ERROR(yz);
  CHECK_BOX_FIX_ERROR(xz);
  CHECK_BOX_FIX_ERROR(xy);
#undef CHECK_BOX_FIX_ERROR

  box_change = 0;
  if (box_change_size || box_change_shape || box_change_domain) box_change = 1;

  // check for fix deform

  deform_flag = deform_vremap = deform_groupbit = 0;
  for (int i = 0; i < modify->nfix; i++)
    if (utils::strmatch(modify->fix[i]->style,"^deform")) {
      deform_flag = 1;
      if (((FixDeform *) modify->fix[i])->remapflag == Domain::V_REMAP) {
        deform_vremap = 1;
        deform_groupbit = modify->fix[i]->groupbit;
      }
    }

  // region inits

  for (int i = 0; i < nregion; i++) regions[i]->init();
}

/* ----------------------------------------------------------------------
   set initial global box
   assumes boxlo/hi and triclinic tilts are already set
   expandflag = 1 if need to expand box in shrink-wrapped dims
   not invoked by read_restart since box is already expanded
   if don't prevent further expansion, restarted triclinic box
     with unchanged tilt factors can become a box with atoms outside the box
------------------------------------------------------------------------- */

void Domain::set_initial_box(int expandflag)
{
  // error checks for orthogonal and triclinic domains

  if (boxlo[0] >= boxhi[0] || boxlo[1] >= boxhi[1] || boxlo[2] >= boxhi[2])
    error->one(FLERR,"Box bounds are invalid or missing");

  if (domain->dimension == 2 && (xz != 0.0 || yz != 0.0))
    error->all(FLERR,"Cannot skew triclinic box in z for 2d simulation");

  // error check or warning on triclinic tilt factors

  if (triclinic) {
    if ((fabs(xy/(boxhi[0]-boxlo[0])) > 0.5 && xperiodic) ||
        (fabs(xz/(boxhi[0]-boxlo[0])) > 0.5 && xperiodic) ||
        (fabs(yz/(boxhi[1]-boxlo[1])) > 0.5 && yperiodic)) {
      if (tiltsmall)
        error->all(FLERR,"Triclinic box skew is too large");
      else if (comm->me == 0)
        error->warning(FLERR,"Triclinic box skew is large");
    }
  }

  // set small based on box size and SMALL
  // this works for any unit system

  small[0] = SMALL * (boxhi[0] - boxlo[0]);
  small[1] = SMALL * (boxhi[1] - boxlo[1]);
  small[2] = SMALL * (boxhi[2] - boxlo[2]);

  // if expandflag, adjust box lo/hi for shrink-wrapped dims

  if (!expandflag) return;

  if (boundary[0][0] == 2) boxlo[0] -= small[0];
  else if (boundary[0][0] == 3) minxlo = boxlo[0];
  if (boundary[0][1] == 2) boxhi[0] += small[0];
  else if (boundary[0][1] == 3) minxhi = boxhi[0];

  if (boundary[1][0] == 2) boxlo[1] -= small[1];
  else if (boundary[1][0] == 3) minylo = boxlo[1];
  if (boundary[1][1] == 2) boxhi[1] += small[1];
  else if (boundary[1][1] == 3) minyhi = boxhi[1];

  if (boundary[2][0] == 2) boxlo[2] -= small[2];
  else if (boundary[2][0] == 3) minzlo = boxlo[2];
  if (boundary[2][1] == 2) boxhi[2] += small[2];
  else if (boundary[2][1] == 3) minzhi = boxhi[2];
}

/* ----------------------------------------------------------------------
   set global box params
   assumes boxlo/hi and triclinic tilts are already set
------------------------------------------------------------------------- */

void Domain::set_global_box()
{
  prd[0] = xprd = boxhi[0] - boxlo[0];
  prd[1] = yprd = boxhi[1] - boxlo[1];
  prd[2] = zprd = boxhi[2] - boxlo[2];

  h[0] = xprd;
  h[1] = yprd;
  h[2] = zprd;
  h_inv[0] = 1.0/h[0];
  h_inv[1] = 1.0/h[1];
  h_inv[2] = 1.0/h[2];

  prd_half[0] = xprd_half = 0.5*xprd;
  prd_half[1] = yprd_half = 0.5*yprd;
  prd_half[2] = zprd_half = 0.5*zprd;

  if (triclinic) {
    h[3] = yz;
    h[4] = xz;
    h[5] = xy;
    h_inv[3] = -h[3] / (h[1]*h[2]);
    h_inv[4] = (h[3]*h[5] - h[1]*h[4]) / (h[0]*h[1]*h[2]);
    h_inv[5] = -h[5] / (h[0]*h[1]);

    boxlo_bound[0] = MIN(boxlo[0],boxlo[0]+xy);
    boxlo_bound[0] = MIN(boxlo_bound[0],boxlo_bound[0]+xz);
    boxlo_bound[1] = MIN(boxlo[1],boxlo[1]+yz);
    boxlo_bound[2] = boxlo[2];

    boxhi_bound[0] = MAX(boxhi[0],boxhi[0]+xy);
    boxhi_bound[0] = MAX(boxhi_bound[0],boxhi_bound[0]+xz);
    boxhi_bound[1] = MAX(boxhi[1],boxhi[1]+yz);
    boxhi_bound[2] = boxhi[2];
  }
}

/* ----------------------------------------------------------------------
   set lamda box params
   assumes global box is defined and proc assignment has been made
   uses comm->xyz_split or comm->mysplit
     to define subbox boundaries in consistent manner
------------------------------------------------------------------------- */

void Domain::set_lamda_box()
{
  if (comm->layout != Comm::LAYOUT_TILED) {
    int *myloc = comm->myloc;
    double *xsplit = comm->xsplit;
    double *ysplit = comm->ysplit;
    double *zsplit = comm->zsplit;

    sublo_lamda[0] = xsplit[myloc[0]];
    subhi_lamda[0] = xsplit[myloc[0]+1];
    sublo_lamda[1] = ysplit[myloc[1]];
    subhi_lamda[1] = ysplit[myloc[1]+1];
    sublo_lamda[2] = zsplit[myloc[2]];
    subhi_lamda[2] = zsplit[myloc[2]+1];

  } else {
    double (*mysplit)[2] = comm->mysplit;

    sublo_lamda[0] = mysplit[0][0];
    subhi_lamda[0] = mysplit[0][1];
    sublo_lamda[1] = mysplit[1][0];
    subhi_lamda[1] = mysplit[1][1];
    sublo_lamda[2] = mysplit[2][0];
    subhi_lamda[2] = mysplit[2][1];
  }
}

/* ----------------------------------------------------------------------
   set local subbox params for orthogonal boxes
   assumes global box is defined and proc assignment has been made
   uses comm->xyz_split or comm->mysplit
     to define subbox boundaries in consistent manner
   insure subhi[max] = boxhi
------------------------------------------------------------------------- */

void Domain::set_local_box()
{
  if (triclinic) return;

  if (comm->layout != Comm::LAYOUT_TILED) {
    int *myloc = comm->myloc;
    int *procgrid = comm->procgrid;
    double *xsplit = comm->xsplit;
    double *ysplit = comm->ysplit;
    double *zsplit = comm->zsplit;

    sublo[0] = boxlo[0] + xprd*xsplit[myloc[0]];
    if (myloc[0] < procgrid[0]-1) subhi[0] = boxlo[0] + xprd*xsplit[myloc[0]+1];
    else subhi[0] = boxhi[0];

    sublo[1] = boxlo[1] + yprd*ysplit[myloc[1]];
    if (myloc[1] < procgrid[1]-1) subhi[1] = boxlo[1] + yprd*ysplit[myloc[1]+1];
    else subhi[1] = boxhi[1];

    sublo[2] = boxlo[2] + zprd*zsplit[myloc[2]];
    if (myloc[2] < procgrid[2]-1) subhi[2] = boxlo[2] + zprd*zsplit[myloc[2]+1];
    else subhi[2] = boxhi[2];

  } else {
    double (*mysplit)[2] = comm->mysplit;

    sublo[0] = boxlo[0] + xprd*mysplit[0][0];
    if (mysplit[0][1] < 1.0) subhi[0] = boxlo[0] + xprd*mysplit[0][1];
    else subhi[0] = boxhi[0];

    sublo[1] = boxlo[1] + yprd*mysplit[1][0];
    if (mysplit[1][1] < 1.0) subhi[1] = boxlo[1] + yprd*mysplit[1][1];
    else subhi[1] = boxhi[1];

    sublo[2] = boxlo[2] + zprd*mysplit[2][0];
    if (mysplit[2][1] < 1.0) subhi[2] = boxlo[2] + zprd*mysplit[2][1];
    else subhi[2] = boxhi[2];
  }
}

/* ----------------------------------------------------------------------
   reset global & local boxes due to global box boundary changes
   if shrink-wrapped, determine atom extent and reset boxlo/hi
   for triclinic, atoms must be in lamda coords (0-1) before reset_box is called
------------------------------------------------------------------------- */

void Domain::reset_box()
{
  // perform shrink-wrapping

  // nothing to do for empty systems

  if (atom->natoms == 0) return;

  // compute extent of atoms on this proc
  // for triclinic, this is done in lamda space

  if (nonperiodic == 2) {
    double extent[3][2],all[3][2];

    extent[2][0] = extent[1][0] = extent[0][0] = BIG;
    extent[2][1] = extent[1][1] = extent[0][1] = -BIG;

    double **x = atom->x;
    int nlocal = atom->nlocal;

    for (int i = 0; i < nlocal; i++) {
      extent[0][0] = MIN(extent[0][0],x[i][0]);
      extent[0][1] = MAX(extent[0][1],x[i][0]);
      extent[1][0] = MIN(extent[1][0],x[i][1]);
      extent[1][1] = MAX(extent[1][1],x[i][1]);
      extent[2][0] = MIN(extent[2][0],x[i][2]);
      extent[2][1] = MAX(extent[2][1],x[i][2]);
    }

    // compute extent across all procs
    // flip sign of MIN to do it in one Allreduce MAX

    extent[0][0] = -extent[0][0];
    extent[1][0] = -extent[1][0];
    extent[2][0] = -extent[2][0];

    MPI_Allreduce(extent,all,6,MPI_DOUBLE,MPI_MAX,world);

    // for triclinic, convert back to box coords before changing box

    if (triclinic) lamda2x(atom->nlocal);

    // in shrink-wrapped dims, set box by atom extent
    // if minimum set, enforce min box size settings
    // for triclinic, convert lamda extent to box coords, then set box lo/hi
    // decided NOT to do the next comment - don't want to sneakily change tilt
    // for triclinic, adjust tilt factors if 2nd dim is shrink-wrapped,
    //   so that displacement in 1st dim stays the same

    if (triclinic == 0) {
      if (xperiodic == 0) {
        if (boundary[0][0] == 2) boxlo[0] = -all[0][0] - small[0];
        else if (boundary[0][0] == 3)
          boxlo[0] = MIN(-all[0][0]-small[0],minxlo);
        if (boundary[0][1] == 2) boxhi[0] = all[0][1] + small[0];
        else if (boundary[0][1] == 3) boxhi[0] = MAX(all[0][1]+small[0],minxhi);
        if (boxlo[0] > boxhi[0]) error->all(FLERR,"Illegal simulation box");
      }
      if (yperiodic == 0) {
        if (boundary[1][0] == 2) boxlo[1] = -all[1][0] - small[1];
        else if (boundary[1][0] == 3)
          boxlo[1] = MIN(-all[1][0]-small[1],minylo);
        if (boundary[1][1] == 2) boxhi[1] = all[1][1] + small[1];
        else if (boundary[1][1] == 3) boxhi[1] = MAX(all[1][1]+small[1],minyhi);
        if (boxlo[1] > boxhi[1]) error->all(FLERR,"Illegal simulation box");
      }
      if (zperiodic == 0) {
        if (boundary[2][0] == 2) boxlo[2] = -all[2][0] - small[2];
        else if (boundary[2][0] == 3)
          boxlo[2] = MIN(-all[2][0]-small[2],minzlo);
        if (boundary[2][1] == 2) boxhi[2] = all[2][1] + small[2];
        else if (boundary[2][1] == 3) boxhi[2] = MAX(all[2][1]+small[2],minzhi);
        if (boxlo[2] > boxhi[2]) error->all(FLERR,"Illegal simulation box");
      }

    } else {
      double lo[3],hi[3];
      if (xperiodic == 0) {
        lo[0] = -all[0][0]; lo[1] = 0.0; lo[2] = 0.0;
        lamda2x(lo,lo);
        hi[0] = all[0][1]; hi[1] = 0.0; hi[2] = 0.0;
        lamda2x(hi,hi);
        if (boundary[0][0] == 2) boxlo[0] = lo[0] - small[0];
        else if (boundary[0][0] == 3) boxlo[0] = MIN(lo[0]-small[0],minxlo);
        if (boundary[0][1] == 2) boxhi[0] = hi[0] + small[0];
        else if (boundary[0][1] == 3) boxhi[0] = MAX(hi[0]+small[0],minxhi);
        if (boxlo[0] > boxhi[0]) error->all(FLERR,"Illegal simulation box");
      }
      if (yperiodic == 0) {
        lo[0] = 0.0; lo[1] = -all[1][0]; lo[2] = 0.0;
        lamda2x(lo,lo);
        hi[0] = 0.0; hi[1] = all[1][1]; hi[2] = 0.0;
        lamda2x(hi,hi);
        if (boundary[1][0] == 2) boxlo[1] = lo[1] - small[1];
        else if (boundary[1][0] == 3) boxlo[1] = MIN(lo[1]-small[1],minylo);
        if (boundary[1][1] == 2) boxhi[1] = hi[1] + small[1];
        else if (boundary[1][1] == 3) boxhi[1] = MAX(hi[1]+small[1],minyhi);
        if (boxlo[1] > boxhi[1]) error->all(FLERR,"Illegal simulation box");
        //xy *= (boxhi[1]-boxlo[1]) / yprd;
      }
      if (zperiodic == 0) {
        lo[0] = 0.0; lo[1] = 0.0; lo[2] = -all[2][0];
        lamda2x(lo,lo);
        hi[0] = 0.0; hi[1] = 0.0; hi[2] = all[2][1];
        lamda2x(hi,hi);
        if (boundary[2][0] == 2) boxlo[2] = lo[2] - small[2];
        else if (boundary[2][0] == 3) boxlo[2] = MIN(lo[2]-small[2],minzlo);
        if (boundary[2][1] == 2) boxhi[2] = hi[2] + small[2];
        else if (boundary[2][1] == 3) boxhi[2] = MAX(hi[2]+small[2],minzhi);
        if (boxlo[2] > boxhi[2]) error->all(FLERR,"Illegal simulation box");
        //xz *= (boxhi[2]-boxlo[2]) / xprd;
        //yz *= (boxhi[2]-boxlo[2]) / yprd;
      }
    }
  }

  // reset box whether shrink-wrapping or not

  set_global_box();
  set_local_box();

  // if shrink-wrapped & kspace is defined (i.e. using MSM), call setup()
  // also call init() (to test for compatibility) ?

  if (nonperiodic == 2 && force->kspace) {
    //force->kspace->init();
    force->kspace->setup();
  }

  // if shrink-wrapped & triclinic, re-convert to lamda coords for new box
  // re-invoke pbc() b/c x2lamda result can be outside [0,1] due to roundoff

  if (nonperiodic == 2 && triclinic) {
    x2lamda(atom->nlocal);
    pbc();
  }
}

/* ----------------------------------------------------------------------
   enforce PBC and modify box image flags for each atom
   called every reneighboring and by other commands that change atoms
   resulting coord must satisfy lo <= coord < hi
   MAX is important since coord - prd < lo can happen when coord = hi
   if fix deform, remap velocity of fix group atoms by box edge velocities
   for triclinic, atoms must be in lamda coords (0-1) before pbc is called
   image = 10 or 20 bits for each dimension depending on sizeof(imageint)
   increment/decrement in wrap-around fashion
------------------------------------------------------------------------- */

void Domain::pbc()
{
  int nlocal = atom->nlocal;
  if (!nlocal) return;
  int i;
  imageint idim,otherdims;
  double *lo,*hi,*period;
  double **x = atom->x;
  double **v = atom->v;
  int *mask = atom->mask;
  imageint *image = atom->image;

  // verify owned atoms have valid numerical coords
  // may not if computed pairwise force between 2 atoms at same location

  double *coord;
  int n3 = 3*nlocal;
  coord = &x[0][0];
  int flag = 0;
  for (i = 0; i < n3; i++)
    if (!std::isfinite(*coord++)) flag = 1;
  if (flag) error->one(FLERR,"Non-numeric atom coords - simulation unstable");

  // setup for PBC checks

  if (triclinic == 0) {
    lo = boxlo;
    hi = boxhi;
    period = prd;
  } else {
    lo = boxlo_lamda;
    hi = boxhi_lamda;
    period = prd_lamda;
  }

  // apply PBC to each owned atom

  for (i = 0; i < nlocal; i++) {
    if (xperiodic) {
      if (x[i][0] < lo[0]) {
        x[i][0] += period[0];
        if (deform_vremap && mask[i] & deform_groupbit) v[i][0] += h_rate[0];
        idim = image[i] & IMGMASK;
        otherdims = image[i] ^ idim;
        idim--;
        idim &= IMGMASK;
        image[i] = otherdims | idim;
      }
      if (x[i][0] >= hi[0]) {
        x[i][0] -= period[0];
        x[i][0] = MAX(x[i][0],lo[0]);
        if (deform_vremap && mask[i] & deform_groupbit) v[i][0] -= h_rate[0];
        idim = image[i] & IMGMASK;
        otherdims = image[i] ^ idim;
        idim++;
        idim &= IMGMASK;
        image[i] = otherdims | idim;
      }
    }

    if (yperiodic) {
      if (x[i][1] < lo[1]) {
        x[i][1] += period[1];
        if (deform_vremap && mask[i] & deform_groupbit) {
          v[i][0] += h_rate[5];
          v[i][1] += h_rate[1];
        }
        idim = (image[i] >> IMGBITS) & IMGMASK;
        otherdims = image[i] ^ (idim << IMGBITS);
        idim--;
        idim &= IMGMASK;
        image[i] = otherdims | (idim << IMGBITS);
      }
      if (x[i][1] >= hi[1]) {
        x[i][1] -= period[1];
        x[i][1] = MAX(x[i][1],lo[1]);
        if (deform_vremap && mask[i] & deform_groupbit) {
          v[i][0] -= h_rate[5];
          v[i][1] -= h_rate[1];
        }
        idim = (image[i] >> IMGBITS) & IMGMASK;
        otherdims = image[i] ^ (idim << IMGBITS);
        idim++;
        idim &= IMGMASK;
        image[i] = otherdims | (idim << IMGBITS);
      }
    }

    if (zperiodic) {
      if (x[i][2] < lo[2]) {
        x[i][2] += period[2];
        if (deform_vremap && mask[i] & deform_groupbit) {
          v[i][0] += h_rate[4];
          v[i][1] += h_rate[3];
          v[i][2] += h_rate[2];
        }
        idim = image[i] >> IMG2BITS;
        otherdims = image[i] ^ (idim << IMG2BITS);
        idim--;
        idim &= IMGMASK;
        image[i] = otherdims | (idim << IMG2BITS);
      }
      if (x[i][2] >= hi[2]) {
        x[i][2] -= period[2];
        x[i][2] = MAX(x[i][2],lo[2]);
        if (deform_vremap && mask[i] & deform_groupbit) {
          v[i][0] -= h_rate[4];
          v[i][1] -= h_rate[3];
          v[i][2] -= h_rate[2];
        }
        idim = image[i] >> IMG2BITS;
        otherdims = image[i] ^ (idim << IMG2BITS);
        idim++;
        idim &= IMGMASK;
        image[i] = otherdims | (idim << IMG2BITS);
      }
    }
  }
}

/* ----------------------------------------------------------------------
   check that point is inside box boundaries, in [lo,hi) sense
   return 1 if true, 0 if false
------------------------------------------------------------------------- */

int Domain::inside(double* x)
{
  double *lo,*hi;
  double lamda[3];

  if (triclinic == 0) {
    lo = boxlo;
    hi = boxhi;

    if (x[0] < lo[0] || x[0] >= hi[0] ||
        x[1] < lo[1] || x[1] >= hi[1] ||
        x[2] < lo[2] || x[2] >= hi[2]) return 0;
    else return 1;

  } else {
    lo = boxlo_lamda;
    hi = boxhi_lamda;

    x2lamda(x,lamda);

    if (lamda[0] < lo[0] || lamda[0] >= hi[0] ||
        lamda[1] < lo[1] || lamda[1] >= hi[1] ||
        lamda[2] < lo[2] || lamda[2] >= hi[2]) return 0;
    else return 1;

  }

}

/* ----------------------------------------------------------------------
   check that point is inside nonperiodic boundaries, in [lo,hi) sense
   return 1 if true, 0 if false
------------------------------------------------------------------------- */

int Domain::inside_nonperiodic(double* x)
{
  double *lo,*hi;
  double lamda[3];

  if (xperiodic && yperiodic && zperiodic) return 1;

  if (triclinic == 0) {
    lo = boxlo;
    hi = boxhi;

    if (!xperiodic && (x[0] < lo[0] || x[0] >= hi[0])) return 0;
    if (!yperiodic && (x[1] < lo[1] || x[1] >= hi[1])) return 0;
    if (!zperiodic && (x[2] < lo[2] || x[2] >= hi[2])) return 0;
    return 1;

  } else {
    lo = boxlo_lamda;
    hi = boxhi_lamda;

    x2lamda(x,lamda);

    if (!xperiodic && (lamda[0] < lo[0] || lamda[0] >= hi[0])) return 0;
    if (!yperiodic && (lamda[1] < lo[1] || lamda[1] >= hi[1])) return 0;
    if (!zperiodic && (lamda[2] < lo[2] || lamda[2] >= hi[2])) return 0;
    return 1;
  }

}

/* ----------------------------------------------------------------------
   warn if image flags of any bonded atoms are inconsistent
   could be a problem when using replicate or fix rigid
------------------------------------------------------------------------- */

void Domain::image_check()
{
  int i,j,k,n,imol,iatom;
  tagint tagprev;

  // only need to check if system is molecular and some dimension is periodic
  // if running verlet/split, don't check on KSpace partition since
  //    it has no ghost atoms and thus bond partners won't exist

  if (atom->molecular == Atom::ATOMIC) return;
  if (!xperiodic && !yperiodic && (dimension == 2 || !zperiodic)) return;
  if (strncmp(update->integrate_style,"verlet/split",12) == 0 &&
      universe->iworld != 0) return;

  // communicate unwrapped position of owned atoms to ghost atoms

  double **unwrap;
  memory->create(unwrap,atom->nmax,3,"domain:unwrap");

  double **x = atom->x;
  imageint *image = atom->image;
  int nlocal = atom->nlocal;

  for (i = 0; i < nlocal; i++)
    unmap(x[i],image[i],unwrap[i]);

  comm->forward_comm_array(3,unwrap);

  // compute unwrapped extent of each bond
  // flag if any bond component is longer than 1/2 of periodic box length
  // flag if any bond component is longer than non-periodic box length
  //   which means image flags in that dimension were different

  int molecular = atom->molecular;

  int *num_bond = atom->num_bond;
  tagint **bond_atom = atom->bond_atom;
  int **bond_type = atom->bond_type;
  tagint *tag = atom->tag;
  int *molindex = atom->molindex;
  int *molatom = atom->molatom;
  Molecule **onemols = atom->avec->onemols;

  double delx,dely,delz;

  int lostbond = output->thermo->lostbond;
  int nmissing = 0;

  int flag = 0;
  for (i = 0; i < nlocal; i++) {
    if (molecular == Atom::MOLECULAR) n = num_bond[i];
    else {
      if (molindex[i] < 0) continue;
      imol = molindex[i];
      iatom = molatom[i];
      n = onemols[imol]->num_bond[iatom];
    }

    for (j = 0; j < n; j++) {
      if (molecular == Atom::MOLECULAR) {
        if (bond_type[i][j] <= 0) continue;
        k = atom->map(bond_atom[i][j]);
      } else {
        if (onemols[imol]->bond_type[iatom][j] < 0) continue;
        tagprev = tag[i] - iatom - 1;
        k = atom->map(onemols[imol]->bond_atom[iatom][j]+tagprev);
      }

      if (k == -1) {
        nmissing++;
        if (lostbond == Thermo::ERROR)
          error->one(FLERR,"Bond atom missing in image check");
        continue;
      }

      delx = fabs(unwrap[i][0] - unwrap[k][0]);
      dely = fabs(unwrap[i][1] - unwrap[k][1]);
      delz = fabs(unwrap[i][2] - unwrap[k][2]);

      if (xperiodic && delx > xprd_half) flag = 1;
      if (yperiodic && dely > yprd_half) flag = 1;
      if (dimension == 3 && zperiodic && delz > zprd_half) flag = 1;
      if (!xperiodic && delx > xprd) flag = 1;
      if (!yperiodic && dely > yprd) flag = 1;
      if (dimension == 3 && !zperiodic && delz > zprd) flag = 1;
    }
  }

  int flagall;
  MPI_Allreduce(&flag,&flagall,1,MPI_INT,MPI_MAX,world);
  if (flagall && comm->me == 0)
    error->warning(FLERR,"Inconsistent image flags");

  if (lostbond == Thermo::WARN) {
    int all;
    MPI_Allreduce(&nmissing,&all,1,MPI_INT,MPI_SUM,world);
    if (all && comm->me == 0)
      error->warning(FLERR,"Bond atom missing in image check");
  }

  memory->destroy(unwrap);
}

/* ----------------------------------------------------------------------
   warn if end atoms in any bonded interaction
     are further apart than half a periodic box length
   could cause problems when bonded neighbor list is built since
     closest_image() could return wrong image
------------------------------------------------------------------------- */

void Domain::box_too_small_check()
{
  int i,j,k,n,imol,iatom;
  tagint tagprev;

  // only need to check if system is molecular and some dimension is periodic
  // if running verlet/split, don't check on KSpace partition since
  //    it has no ghost atoms and thus bond partners won't exist

  if (atom->molecular == Atom::ATOMIC) return;
  if (!xperiodic && !yperiodic && (dimension == 2 || !zperiodic)) return;
  if (strncmp(update->integrate_style,"verlet/split",12) == 0 &&
      universe->iworld != 0) return;

  // maxbondall = longest current bond length
  // if periodic box dim is tiny (less than 2 * bond-length),
  //   minimum_image() itself may compute bad bond lengths
  // in this case, image_check() should warn,
  //   assuming 2 atoms have consistent image flags

  int molecular = atom->molecular;

  double **x = atom->x;
  int *num_bond = atom->num_bond;
  tagint **bond_atom = atom->bond_atom;
  int **bond_type = atom->bond_type;
  tagint *tag = atom->tag;
  int *molindex = atom->molindex;
  int *molatom = atom->molatom;
  Molecule **onemols = atom->avec->onemols;
  int nlocal = atom->nlocal;

  double delx,dely,delz,rsq;
  double maxbondme = 0.0;

  int lostbond = output->thermo->lostbond;
  int nmissing = 0;

  for (i = 0; i < nlocal; i++) {
    if (molecular == Atom::MOLECULAR) n = num_bond[i];
    else {
      if (molindex[i] < 0) continue;
      imol = molindex[i];
      iatom = molatom[i];
      n = onemols[imol]->num_bond[iatom];
    }

    for (j = 0; j < n; j++) {
      if (molecular == Atom::MOLECULAR) {
        if (bond_type[i][j] <= 0) continue;
        k = atom->map(bond_atom[i][j]);
      } else {
        if (onemols[imol]->bond_type[iatom][j] < 0) continue;
        tagprev = tag[i] - iatom - 1;
        k = atom->map(onemols[imol]->bond_atom[iatom][j]+tagprev);
      }

      if (k == -1) {
        nmissing++;
        if (lostbond == Thermo::ERROR)
          error->one(FLERR,"Bond atom missing in box size check");
        continue;
      }

      delx = x[i][0] - x[k][0];
      dely = x[i][1] - x[k][1];
      delz = x[i][2] - x[k][2];
      minimum_image(delx,dely,delz);
      rsq = delx*delx + dely*dely + delz*delz;
      maxbondme = MAX(maxbondme,rsq);
    }
  }

  if (lostbond == Thermo::WARN) {
    int all;
    MPI_Allreduce(&nmissing,&all,1,MPI_INT,MPI_SUM,world);
    if (all && comm->me == 0)
      error->warning(FLERR,"Bond atom missing in box size check");
  }

  double maxbondall;
  MPI_Allreduce(&maxbondme,&maxbondall,1,MPI_DOUBLE,MPI_MAX,world);
  maxbondall = sqrt(maxbondall);

  // maxdelta = furthest apart 2 atoms in a bonded interaction can be
  // include BONDSTRETCH factor to account for dynamics

  double maxdelta = maxbondall * BONDSTRETCH;
  if (atom->nangles) maxdelta = 2.0 * maxbondall * BONDSTRETCH;
  if (atom->ndihedrals) maxdelta = 3.0 * maxbondall * BONDSTRETCH;

  // warn if maxdelta > than half any periodic box length
  // since atoms in the interaction could rotate into that dimension

  int flag = 0;
  if (xperiodic && maxdelta > xprd_half) flag = 1;
  if (yperiodic && maxdelta > yprd_half) flag = 1;
  if (dimension == 3 && zperiodic && maxdelta > zprd_half) flag = 1;

  int flagall;
  MPI_Allreduce(&flag,&flagall,1,MPI_INT,MPI_MAX,world);
  if (flagall && comm->me == 0)
    error->warning(FLERR,
                   "Bond/angle/dihedral extent > half of periodic box length");
}

/* ----------------------------------------------------------------------
  check warn if any proc's subbox is smaller than thresh
    since may lead to lost atoms in comm->exchange()
  current callers set thresh = neighbor skin
------------------------------------------------------------------------- */

void Domain::subbox_too_small_check(double thresh)
{
  int flag = 0;
  if (!triclinic) {
    if (subhi[0]-sublo[0] < thresh || subhi[1]-sublo[1] < thresh) flag = 1;
    if (dimension == 3 && subhi[2]-sublo[2] < thresh) flag = 1;
  } else {
    double delta = subhi_lamda[0] - sublo_lamda[0];
    if (delta*prd[0] < thresh) flag = 1;
    delta = subhi_lamda[1] - sublo_lamda[1];
    if (delta*prd[1] < thresh) flag = 1;
    if (dimension == 3) {
      delta = subhi_lamda[2] - sublo_lamda[2];
      if (delta*prd[2] < thresh) flag = 1;
    }
  }

  int flagall;
  MPI_Allreduce(&flag,&flagall,1,MPI_INT,MPI_SUM,world);
  if (flagall && comm->me == 0)
    error->warning(FLERR,"Proc sub-domain size < neighbor skin, "
                   "could lead to lost atoms");
}

/* ----------------------------------------------------------------------
   minimum image convention in periodic dimensions
   use 1/2 of box size as test
   for triclinic, also add/subtract tilt factors in other dims as needed
   changed "if" to "while" to enable distance to
     far-away ghost atom returned by atom->map() to be wrapped back into box
     could be problem for looking up atom IDs when cutoff > boxsize
   this should not be used if atom has moved infinitely far outside box
     b/c while could iterate forever
     e.g. fix shake prediction of new position with highly overlapped atoms
     use minimum_image_once() instead
------------------------------------------------------------------------- */

void Domain::minimum_image(double &dx, double &dy, double &dz)
{
  if (triclinic == 0) {
    if (xperiodic) {
      while (fabs(dx) > xprd_half) {
        if (dx < 0.0) dx += xprd;
        else dx -= xprd;
      }
    }
    if (yperiodic) {
      while (fabs(dy) > yprd_half) {
        if (dy < 0.0) dy += yprd;
        else dy -= yprd;
      }
    }
    if (zperiodic) {
      while (fabs(dz) > zprd_half) {
        if (dz < 0.0) dz += zprd;
        else dz -= zprd;
      }
    }

  } else {
    if (zperiodic) {
      while (fabs(dz) > zprd_half) {
        if (dz < 0.0) {
          dz += zprd;
          dy += yz;
          dx += xz;
        } else {
          dz -= zprd;
          dy -= yz;
          dx -= xz;
        }
      }
    }
    if (yperiodic) {
      while (fabs(dy) > yprd_half) {
        if (dy < 0.0) {
          dy += yprd;
          dx += xy;
        } else {
          dy -= yprd;
          dx -= xy;
        }
      }
    }
    if (xperiodic) {
      while (fabs(dx) > xprd_half) {
        if (dx < 0.0) dx += xprd;
        else dx -= xprd;
      }
    }
  }
}

/* ----------------------------------------------------------------------
   minimum image convention in periodic dimensions
   use 1/2 of box size as test
   for triclinic, also add/subtract tilt factors in other dims as needed
   changed "if" to "while" to enable distance to
     far-away ghost atom returned by atom->map() to be wrapped back into box
     could be problem for looking up atom IDs when cutoff > boxsize
   this should not be used if atom has moved infinitely far outside box
     b/c while could iterate forever
     e.g. fix shake prediction of new position with highly overlapped atoms
     use minimum_image_once() instead
------------------------------------------------------------------------- */

void Domain::minimum_image(double *delta)
{
  if (triclinic == 0) {
    if (xperiodic) {
      while (fabs(delta[0]) > xprd_half) {
        if (delta[0] < 0.0) delta[0] += xprd;
        else delta[0] -= xprd;
      }
    }
    if (yperiodic) {
      while (fabs(delta[1]) > yprd_half) {
        if (delta[1] < 0.0) delta[1] += yprd;
        else delta[1] -= yprd;
      }
    }
    if (zperiodic) {
      while (fabs(delta[2]) > zprd_half) {
        if (delta[2] < 0.0) delta[2] += zprd;
        else delta[2] -= zprd;
      }
    }

  } else {
    if (zperiodic) {
      while (fabs(delta[2]) > zprd_half) {
        if (delta[2] < 0.0) {
          delta[2] += zprd;
          delta[1] += yz;
          delta[0] += xz;
        } else {
          delta[2] -= zprd;
          delta[1] -= yz;
          delta[0] -= xz;
        }
      }
    }
    if (yperiodic) {
      while (fabs(delta[1]) > yprd_half) {
        if (delta[1] < 0.0) {
          delta[1] += yprd;
          delta[0] += xy;
        } else {
          delta[1] -= yprd;
          delta[0] -= xy;
        }
      }
    }
    if (xperiodic) {
      while (fabs(delta[0]) > xprd_half) {
        if (delta[0] < 0.0) delta[0] += xprd;
        else delta[0] -= xprd;
      }
    }
  }
}

/* ----------------------------------------------------------------------
   minimum image convention in periodic dimensions
   use 1/2 of box size as test
   for triclinic, also add/subtract tilt factors in other dims as needed
   only shift by one box length in each direction
   this should not be used if multiple box shifts are required
------------------------------------------------------------------------- */

void Domain::minimum_image_once(double *delta)
{
  if (triclinic == 0) {
    if (xperiodic) {
      if (fabs(delta[0]) > xprd_half) {
        if (delta[0] < 0.0) delta[0] += xprd;
        else delta[0] -= xprd;
      }
    }
    if (yperiodic) {
      if (fabs(delta[1]) > yprd_half) {
        if (delta[1] < 0.0) delta[1] += yprd;
        else delta[1] -= yprd;
      }
    }
    if (zperiodic) {
      if (fabs(delta[2]) > zprd_half) {
        if (delta[2] < 0.0) delta[2] += zprd;
        else delta[2] -= zprd;
      }
    }

  } else {
    if (zperiodic) {
      if (fabs(delta[2]) > zprd_half) {
        if (delta[2] < 0.0) {
          delta[2] += zprd;
          delta[1] += yz;
          delta[0] += xz;
        } else {
          delta[2] -= zprd;
          delta[1] -= yz;
          delta[0] -= xz;
        }
      }
    }
    if (yperiodic) {
      if (fabs(delta[1]) > yprd_half) {
        if (delta[1] < 0.0) {
          delta[1] += yprd;
          delta[0] += xy;
        } else {
          delta[1] -= yprd;
          delta[0] -= xy;
        }
      }
    }
    if (xperiodic) {
      if (fabs(delta[0]) > xprd_half) {
        if (delta[0] < 0.0) delta[0] += xprd;
        else delta[0] -= xprd;
      }
    }
  }
}

/* ----------------------------------------------------------------------
   return local index of atom J or any of its images that is closest to atom I
   if J is not a valid index like -1, just return it
------------------------------------------------------------------------- */

int Domain::closest_image(int i, int j)
{
  if (j < 0) return j;

  int *sametag = atom->sametag;
  double **x = atom->x;
  double *xi = x[i];

  int closest = j;
  double delx = xi[0] - x[j][0];
  double dely = xi[1] - x[j][1];
  double delz = xi[2] - x[j][2];
  double rsqmin = delx*delx + dely*dely + delz*delz;
  double rsq;

  while (sametag[j] >= 0) {
    j = sametag[j];
    delx = xi[0] - x[j][0];
    dely = xi[1] - x[j][1];
    delz = xi[2] - x[j][2];
    rsq = delx*delx + dely*dely + delz*delz;
    if (rsq < rsqmin) {
      rsqmin = rsq;
      closest = j;
    }
  }

  return closest;
}

/* ----------------------------------------------------------------------
   return local index of atom J or any of its images that is closest to pos
   if J is not a valid index like -1, just return it
------------------------------------------------------------------------- */

int Domain::closest_image(const double * const pos, int j)
{
  if (j < 0) return j;

  const int * const sametag = atom->sametag;
  const double * const * const x = atom->x;

  int closest = j;
  double delx = pos[0] - x[j][0];
  double dely = pos[1] - x[j][1];
  double delz = pos[2] - x[j][2];
  double rsqmin = delx*delx + dely*dely + delz*delz;
  double rsq;

  while (sametag[j] >= 0) {
    j = sametag[j];
    delx = pos[0] - x[j][0];
    dely = pos[1] - x[j][1];
    delz = pos[2] - x[j][2];
    rsq = delx*delx + dely*dely + delz*delz;
    if (rsq < rsqmin) {
      rsqmin = rsq;
      closest = j;
    }
  }

  return closest;
}

/* ----------------------------------------------------------------------
   find and return Xj image = periodic image of Xj that is closest to Xi
   for triclinic, add/subtract tilt factors in other dims as needed
   called by ServerMD class and LammpsInterface in lib/atc.
------------------------------------------------------------------------- */

void Domain::closest_image(const double * const xi, const double * const xj, double * const xjimage)
{
  double dx = xj[0] - xi[0];
  double dy = xj[1] - xi[1];
  double dz = xj[2] - xi[2];

  if (triclinic == 0) {
    if (xperiodic) {
      if (dx < 0.0) {
        while (dx < 0.0) dx += xprd;
        if (dx > xprd_half) dx -= xprd;
      } else {
        while (dx > 0.0) dx -= xprd;
        if (dx < -xprd_half) dx += xprd;
      }
    }
    if (yperiodic) {
      if (dy < 0.0) {
        while (dy < 0.0) dy += yprd;
        if (dy > yprd_half) dy -= yprd;
      } else {
        while (dy > 0.0) dy -= yprd;
        if (dy < -yprd_half) dy += yprd;
      }
    }
    if (zperiodic) {
      if (dz < 0.0) {
        while (dz < 0.0) dz += zprd;
        if (dz > zprd_half) dz -= zprd;
      } else {
        while (dz > 0.0) dz -= zprd;
        if (dz < -zprd_half) dz += zprd;
      }
    }

  } else {
    if (zperiodic) {
      if (dz < 0.0) {
        while (dz < 0.0) {
          dz += zprd;
          dy += yz;
          dx += xz;
        }
        if (dz > zprd_half) {
          dz -= zprd;
          dy -= yz;
          dx -= xz;
        }
      } else {
        while (dz > 0.0) {
          dz -= zprd;
          dy -= yz;
          dx -= xz;
        }
        if (dz < -zprd_half) {
          dz += zprd;
          dy += yz;
          dx += xz;
        }
      }
    }
    if (yperiodic) {
      if (dy < 0.0) {
        while (dy < 0.0) {
          dy += yprd;
          dx += xy;
        }
        if (dy > yprd_half) {
          dy -= yprd;
          dx -= xy;
        }
      } else {
        while (dy > 0.0) {
          dy -= yprd;
          dx -= xy;
        }
        if (dy < -yprd_half) {
          dy += yprd;
          dx += xy;
        }
      }
    }
    if (xperiodic) {
      if (dx < 0.0) {
        while (dx < 0.0) dx += xprd;
        if (dx > xprd_half) dx -= xprd;
      } else {
        while (dx > 0.0) dx -= xprd;
        if (dx < -xprd_half) dx += xprd;
      }
    }
  }

  xjimage[0] = xi[0] + dx;
  xjimage[1] = xi[1] + dy;
  xjimage[2] = xi[2] + dz;
}

/* ----------------------------------------------------------------------
   remap the point into the periodic box no matter how far away
   adjust 3 image flags encoded in image accordingly
   resulting coord must satisfy lo <= coord < hi
   MAX is important since coord - prd < lo can happen when coord = hi
   for triclinic, point is converted to lamda coords (0-1) before doing remap
   image = 10 bits for each dimension
   increment/decrement in wrap-around fashion
------------------------------------------------------------------------- */

void Domain::remap(double *x, imageint &image)
{
  double *lo,*hi,*period,*coord;
  double lamda[3];
  imageint idim,otherdims;

  fprintf(stdout, "in remap, image=%d, xbox=%d, ybox=%d, zbox=%d.\n", image, (image & IMGMASK) - IMGMAX, (image >> IMGBITS & IMGMASK) - IMGMAX, (image >> IMG2BITS) - IMGMAX);
    fprintf(stdout, "%.8e %.8e %.8e\n", x[0], x[1], x[2]);
  if (triclinic == 0) {
    lo = boxlo;
    hi = boxhi;
    period = prd;
    coord = x;
  } else {
    lo = boxlo_lamda;
    hi = boxhi_lamda;
    period = prd_lamda;
    x2lamda(x,lamda);
    coord = lamda;
  }

  if (xperiodic) {
    while (coord[0] < lo[0]) {
      coord[0] += period[0];
      idim = image & IMGMASK;
      otherdims = image ^ idim;
      idim--;
      idim &= IMGMASK;
      image = otherdims | idim;
    }
    while (coord[0] >= hi[0]) {
      coord[0] -= period[0];
      idim = image & IMGMASK;
      otherdims = image ^ idim;
      idim++;
      idim &= IMGMASK;
      image = otherdims | idim;
    }
    coord[0] = MAX(coord[0],lo[0]);
  }

  if (yperiodic) {
    while (coord[1] < lo[1]) {
      coord[1] += period[1];
      idim = (image >> IMGBITS) & IMGMASK;
      otherdims = image ^ (idim << IMGBITS);
      idim--;
      idim &= IMGMASK;
      image = otherdims | (idim << IMGBITS);
    }
    while (coord[1] >= hi[1]) {
      coord[1] -= period[1];
      idim = (image >> IMGBITS) & IMGMASK;
      otherdims = image ^ (idim << IMGBITS);
      idim++;
      idim &= IMGMASK;
      image = otherdims | (idim << IMGBITS);
    }
    coord[1] = MAX(coord[1],lo[1]);
  }

  if (zperiodic) {
    while (coord[2] < lo[2]) {
      coord[2] += period[2];
      idim = image >> IMG2BITS;
      otherdims = image ^ (idim << IMG2BITS);
      idim--;
      idim &= IMGMASK;
      image = otherdims | (idim << IMG2BITS);
    }
    while (coord[2] >= hi[2]) {
      coord[2] -= period[2];
      idim = image >> IMG2BITS;
      otherdims = image ^ (idim << IMG2BITS);
      idim++;
      idim &= IMGMASK;
      image = otherdims | (idim << IMG2BITS);
    }
    coord[2] = MAX(coord[2],lo[2]);
  }

  if (triclinic) lamda2x(coord,x);
    fprintf(stdout, "%.8e %.8e %.8e\n", x[0], x[1], x[2]);
  fprintf(stdout, "image=%d, xbox=%d, ybox=%d, zbox=%d.\n\n", image, (image & IMGMASK) - IMGMAX, (image >> IMGBITS & IMGMASK) - IMGMAX, (image >> IMG2BITS) - IMGMAX);
}

/* ----------------------------------------------------------------------
   remap the point into the periodic box no matter how far away
   no image flag calculation
   resulting coord must satisfy lo <= coord < hi
   MAX is important since coord - prd < lo can happen when coord = hi
   for triclinic, point is converted to lamda coords (0-1) before remap
------------------------------------------------------------------------- */

void Domain::remap(double *x)
{
  double *lo,*hi,*period,*coord;
  double lamda[3];

  if (triclinic == 0) {
    lo = boxlo;
    hi = boxhi;
    period = prd;
    coord = x;
  } else {
    lo = boxlo_lamda;
    hi = boxhi_lamda;
    period = prd_lamda;
    x2lamda(x,lamda);
    coord = lamda;
  }

  if (xperiodic) {
    while (coord[0] < lo[0]) coord[0] += period[0];
    while (coord[0] >= hi[0]) coord[0] -= period[0];
    coord[0] = MAX(coord[0],lo[0]);
  }

  if (yperiodic) {
    while (coord[1] < lo[1]) coord[1] += period[1];
    while (coord[1] >= hi[1]) coord[1] -= period[1];
    coord[1] = MAX(coord[1],lo[1]);
  }

  if (zperiodic) {
    while (coord[2] < lo[2]) coord[2] += period[2];
    while (coord[2] >= hi[2]) coord[2] -= period[2];
    coord[2] = MAX(coord[2],lo[2]);
  }

  if (triclinic) lamda2x(coord,x);
}

/* ----------------------------------------------------------------------
   remap xnew to be within half box length of xold
   do it directly, not iteratively, in case is far away
   for triclinic, both points are converted to lamda coords (0-1) before remap
------------------------------------------------------------------------- */

void Domain::remap_near(double *xnew, double *xold)
{
  int n;
  double *coordnew,*coordold,*period,*half;
  double lamdanew[3],lamdaold[3];

  if (triclinic == 0) {
    period = prd;
    half = prd_half;
    coordnew = xnew;
    coordold = xold;
  } else {
    period = prd_lamda;
    half = prd_half_lamda;
    x2lamda(xnew,lamdanew);
    coordnew = lamdanew;
    x2lamda(xold,lamdaold);
    coordold = lamdaold;
  }

  // iterative form
  // if (xperiodic) {
  //   while (coordnew[0]-coordold[0] > half[0]) coordnew[0] -= period[0];
  //   while (coordold[0]-coordnew[0] > half[0]) coordnew[0] += period[0];
  // }

  if (xperiodic) {
    if (coordnew[0]-coordold[0] > period[0]) {
      n = static_cast<int> ((coordnew[0]-coordold[0])/period[0]);
      coordnew[0] -= n*period[0];
    }
    while (coordnew[0]-coordold[0] > half[0]) coordnew[0] -= period[0];
    if (coordold[0]-coordnew[0] > period[0]) {
      n = static_cast<int> ((coordold[0]-coordnew[0])/period[0]);
      coordnew[0] += n*period[0];
    }
    while (coordold[0]-coordnew[0] > half[0]) coordnew[0] += period[0];
  }

  if (yperiodic) {
    if (coordnew[1]-coordold[1] > period[1]) {
      n = static_cast<int> ((coordnew[1]-coordold[1])/period[1]);
      coordnew[1] -= n*period[1];
    }
    while (coordnew[1]-coordold[1] > half[1]) coordnew[1] -= period[1];
    if (coordold[1]-coordnew[1] > period[1]) {
      n = static_cast<int> ((coordold[1]-coordnew[1])/period[1]);
      coordnew[1] += n*period[1];
    }
    while (coordold[1]-coordnew[1] > half[1]) coordnew[1] += period[1];
  }

  if (zperiodic) {
    if (coordnew[2]-coordold[2] > period[2]) {
      n = static_cast<int> ((coordnew[2]-coordold[2])/period[2]);
      coordnew[2] -= n*period[2];
    }
    while (coordnew[2]-coordold[2] > half[2]) coordnew[2] -= period[2];
    if (coordold[2]-coordnew[2] > period[2]) {
      n = static_cast<int> ((coordold[2]-coordnew[2])/period[2]);
      coordnew[2] += n*period[2];
    }
    while (coordold[2]-coordnew[2] > half[2]) coordnew[2] += period[2];
  }

  if (triclinic) lamda2x(coordnew,xnew);
}

/* ----------------------------------------------------------------------
   remap the point to specific image flags
   x overwritten with result, reset image flag
   for triclinic, use h[] to add in tilt factors in other dims as needed
------------------------------------------------------------------------- */

void Domain::unmap_inv(double *x, imageint image)
{
  int xbox = (image & IMGMASK) - IMGMAX;
  int ybox = (image >> IMGBITS & IMGMASK) - IMGMAX;
  int zbox = (image >> IMG2BITS) - IMGMAX;

  if (triclinic == 0) {
    //fprintf(stdout, "in unmap, image=%d, xbox=%d, ybox=%d, zbox=%d.\n", image, xbox, ybox, zbox);
    x[0] -= xbox*xprd;
    x[1] -= ybox*yprd;
    x[2] -= zbox*zprd;
  } else {
    x[0] -= h[0]*xbox + h[5]*ybox + h[4]*zbox;
    x[1] -= h[1]*ybox + h[3]*zbox;
    x[2] -= h[2]*zbox;
  }
}

/* ----------------------------------------------------------------------
   unmap the point via image flags
   x overwritten with result, don't reset image flag
   for triclinic, use h[] to add in tilt factors in other dims as needed
------------------------------------------------------------------------- */

void Domain::unmap(double *x, imageint image)
{
  int xbox = (image & IMGMASK) - IMGMAX;
  int ybox = (image >> IMGBITS & IMGMASK) - IMGMAX;
  int zbox = (image >> IMG2BITS) - IMGMAX;

  if (triclinic == 0) {
    fprintf(stdout, "in unmap, image=%d, xbox=%d, ybox=%d, zbox=%d.\n", image, xbox, ybox, zbox);
    fprintf(stdout, "%.8e %.8e %.8e\n", x[0], x[1], x[2]);
    x[0] += xbox*xprd;
    x[1] += ybox*yprd;
    x[2] += zbox*zprd;
    fprintf(stdout, "%.8e %.8e %.8e\n", x[0], x[1], x[2]);
  } else {
    x[0] += h[0]*xbox + h[5]*ybox + h[4]*zbox;
    x[1] += h[1]*ybox + h[3]*zbox;
    x[2] += h[2]*zbox;
  }
<<<<<<< HEAD
=======
  image -= (pow(2, 0) * xbox + pow(2, IMGBITS) * ybox + pow(2, IMG2BITS) * zbox);
  fprintf(stdout, "image=%d, xbox=%d, ybox=%d, zbox=%d.\n\n", image, (image & IMGMASK) - IMGMAX, (image >> IMGBITS & IMGMASK) - IMGMAX, (image >> IMG2BITS) - IMGMAX);
>>>>>>> 3c90f292
}

/* ----------------------------------------------------------------------
   unmap the point via image flags
   result returned in y, don't reset image flag
   for triclinic, use h[] to add in tilt factors in other dims as needed
------------------------------------------------------------------------- */

void Domain::unmap(const double *x, imageint image, double *y)
{
  int xbox = (image & IMGMASK) - IMGMAX;
  int ybox = (image >> IMGBITS & IMGMASK) - IMGMAX;
  int zbox = (image >> IMG2BITS) - IMGMAX;

  if (triclinic == 0) {
    //fprintf(stdout, "in unmap, image=%d, xbox=%d.\n", image, xbox);
    y[0] = x[0] + xbox*xprd;
    y[1] = x[1] + ybox*yprd;
    y[2] = x[2] + zbox*zprd;
  } else {
    y[0] = x[0] + h[0]*xbox + h[5]*ybox + h[4]*zbox;
    y[1] = x[1] + h[1]*ybox + h[3]*zbox;
    y[2] = x[2] + h[2]*zbox;
  }
}

/* ----------------------------------------------------------------------
   adjust image flags due to triclinic box flip
   flip operation is changing box vectors A,B,C to new A',B',C'
     A' = A              (A does not change)
     B' = B + mA         (B shifted by A)
     C' = C + pB + nA    (C shifted by B and/or A)
   this requires the image flags change from (a,b,c) to (a',b',c')
   so that x_unwrap for each atom is same before/after
     x_unwrap_before = xlocal + aA + bB + cC
     x_unwrap_after = xlocal + a'A' + b'B' + c'C'
   this requires:
     c' = c
     b' = b - cp
     a' = a - (b-cp)m - cn = a - b'm - cn
   in other words, for xy flip, change in x flag depends on current y flag
   this is b/c the xy flip dramatically changes which tiled image of
     simulation box an unwrapped point maps to
------------------------------------------------------------------------- */

void Domain::image_flip(int m, int n, int p)
{
  imageint *image = atom->image;
  int nlocal = atom->nlocal;

  for (int i = 0; i < nlocal; i++) {
    int xbox = (image[i] & IMGMASK) - IMGMAX;
    int ybox = (image[i] >> IMGBITS & IMGMASK) - IMGMAX;
    int zbox = (image[i] >> IMG2BITS) - IMGMAX;

    ybox -= p*zbox;
    xbox -= m*ybox + n*zbox;

    image[i] = ((imageint) (xbox + IMGMAX) & IMGMASK) |
      (((imageint) (ybox + IMGMAX) & IMGMASK) << IMGBITS) |
      (((imageint) (zbox + IMGMAX) & IMGMASK) << IMG2BITS);
  }
}

/* ----------------------------------------------------------------------
   return 1 if this proc owns atom with coords x, else return 0
   x is returned remapped into periodic box
   if image flag is passed, flag is updated via remap(x,image)
   if image = nullptr is passed, no update with remap(x)
   if shrinkexceed, atom can be outside shrinkwrap boundaries
   called from create_atoms() in library.cpp
------------------------------------------------------------------------- */

int Domain::ownatom(int /*id*/, double *x, imageint *image, int shrinkexceed)
{
  double lamda[3];
  double *coord,*blo,*bhi,*slo,*shi;

  if (image) remap(x,*image);
  else remap(x);

  // if triclinic, convert to lamda coords (0-1)
  // for periodic dims, resulting coord must satisfy 0.0 <= coord < 1.0

  if (triclinic) {
    x2lamda(x,lamda);
    if (xperiodic && (lamda[0] < 0.0 || lamda[0] >= 1.0)) lamda[0] = 0.0;
    if (yperiodic && (lamda[1] < 0.0 || lamda[1] >= 1.0)) lamda[1] = 0.0;
    if (zperiodic && (lamda[2] < 0.0 || lamda[2] >= 1.0)) lamda[2] = 0.0;
    coord = lamda;
  } else coord = x;

  // box and subbox bounds for orthogonal vs triclinic

  if (triclinic == 0) {
    blo = boxlo;
    bhi = boxhi;
    slo = sublo;
    shi = subhi;
  } else {
    blo = boxlo_lamda;
    bhi = boxhi_lamda;
    slo = sublo_lamda;
    shi = subhi_lamda;
  }

  if (coord[0] >= slo[0] && coord[0] < shi[0] &&
      coord[1] >= slo[1] && coord[1] < shi[1] &&
      coord[2] >= slo[2] && coord[2] < shi[2]) return 1;

  // check if atom did not return 1 only b/c it was
  //   outside a shrink-wrapped boundary

  if (shrinkexceed) {
    int outside = 0;
    if (coord[0] < blo[0] && boundary[0][0] > 1) outside = 1;
    if (coord[0] >= bhi[0] && boundary[0][1] > 1) outside = 1;
    if (coord[1] < blo[1] && boundary[1][0] > 1) outside = 1;
    if (coord[1] >= bhi[1] && boundary[1][1] > 1) outside = 1;
    if (coord[2] < blo[2] && boundary[2][0] > 1) outside = 1;
    if (coord[2] >= bhi[2] && boundary[2][1] > 1) outside = 1;
    if (!outside) return 0;

    // newcoord = coords pushed back to be on shrink-wrapped boundary
    // newcoord is a copy, so caller's x[] is not affected

    double newcoord[3];
    if (coord[0] < blo[0] && boundary[0][0] > 1) newcoord[0] = blo[0];
    else if (coord[0] >= bhi[0] && boundary[0][1] > 1) newcoord[0] = bhi[0];
    else newcoord[0] = coord[0];
    if (coord[1] < blo[1] && boundary[1][0] > 1) newcoord[1] = blo[1];
    else if (coord[1] >= bhi[1] && boundary[1][1] > 1) newcoord[1] = bhi[1];
    else newcoord[1] = coord[1];
    if (coord[2] < blo[2] && boundary[2][0] > 1) newcoord[2] = blo[2];
    else if (coord[2] >= bhi[2] && boundary[2][1] > 1) newcoord[2] = bhi[2];
    else newcoord[2] = coord[2];

    // re-test for newcoord inside my sub-domain
    // use <= test for upper-boundary since may have just put atom at boxhi

    if (newcoord[0] >= slo[0] && newcoord[0] <= shi[0] &&
        newcoord[1] >= slo[1] && newcoord[1] <= shi[1] &&
        newcoord[2] >= slo[2] && newcoord[2] <= shi[2]) return 1;
  }

  return 0;
}

/* ----------------------------------------------------------------------
   create a lattice
------------------------------------------------------------------------- */

void Domain::set_lattice(int narg, char **arg)
{
  if (lattice) delete lattice;
  lattice = nullptr;
  lattice = new Lattice(lmp,narg,arg);
}

/* ----------------------------------------------------------------------
   create a new region
------------------------------------------------------------------------- */

void Domain::add_region(int narg, char **arg)
{
  if (narg < 2) error->all(FLERR,"Illegal region command");

  if (strcmp(arg[1],"delete") == 0) {
    delete_region(narg,arg);
    return;
  }

  if (strcmp(arg[1],"none") == 0)
    error->all(FLERR,"Unrecognized region style 'none'");

  if (find_region(arg[0]) >= 0) error->all(FLERR,"Reuse of region ID");

  // extend Region list if necessary

  if (nregion == maxregion) {
    maxregion += DELTAREGION;
    regions = (Region **)
      memory->srealloc(regions,maxregion*sizeof(Region *),"domain:regions");
  }

  // create the Region

  if (lmp->suffix_enable) {
    if (lmp->suffix) {
      std::string estyle = std::string(arg[1]) + "/" + lmp->suffix;
      if (region_map->find(estyle) != region_map->end()) {
        RegionCreator &region_creator = (*region_map)[estyle];
        regions[nregion] = region_creator(lmp, narg, arg);
        regions[nregion]->init();
        nregion++;
        return;
      }
    }

    if (lmp->suffix2) {
      std::string estyle = std::string(arg[1]) + "/" + lmp->suffix2;
      if (region_map->find(estyle) != region_map->end()) {
        RegionCreator &region_creator = (*region_map)[estyle];
        regions[nregion] = region_creator(lmp, narg, arg);
        regions[nregion]->init();
        nregion++;
        return;
      }
    }
  }

  if (region_map->find(arg[1]) != region_map->end()) {
    RegionCreator &region_creator = (*region_map)[arg[1]];
    regions[nregion] = region_creator(lmp, narg, arg);
  } else error->all(FLERR,utils::check_packages_for_style("region",arg[1],lmp));

  // initialize any region variables via init()
  // in case region is used between runs, e.g. to print a variable

  regions[nregion]->init();
  nregion++;
}

/* ----------------------------------------------------------------------
   one instance per region style in style_region.h
------------------------------------------------------------------------- */

template <typename T>
Region *Domain::region_creator(LAMMPS *lmp, int narg, char ** arg)
{
  return new T(lmp, narg, arg);
}

/* ----------------------------------------------------------------------
   delete a region
------------------------------------------------------------------------- */

void Domain::delete_region(int narg, char **arg)
{
  if (narg != 2) error->all(FLERR,"Illegal region command");

  int iregion = find_region(arg[0]);
  if (iregion == -1) error->all(FLERR,"Delete region ID does not exist");

  delete_region(iregion);
}

void Domain::delete_region(int iregion)
{
  if ((iregion < 0) || (iregion >= nregion)) return;

  // delete and move other Regions down in list one slot

  delete regions[iregion];
  for (int i = iregion+1; i < nregion; ++i)
    regions[i-1] = regions[i];
  nregion--;
}

/* ----------------------------------------------------------------------
   return region index if name matches existing region ID
   return -1 if no such region
------------------------------------------------------------------------- */

int Domain::find_region(const std::string &name)
{
  for (int iregion = 0; iregion < nregion; iregion++)
    if (name == regions[iregion]->id) return iregion;
  return -1;
}

/* ----------------------------------------------------------------------
   return region index if name matches existing region style
   return -1 if no such region
------------------------------------------------------------------------- */

int Domain::find_region_by_style(const std::string &name)
{
  for (int iregion = 0; iregion < nregion; iregion++)
    if (name == regions[iregion]->style) return iregion;
  return -1;
}

/* ----------------------------------------------------------------------
   (re)set boundary settings
   flag = 0, called from the input script
   flag = 1, called from change box command
------------------------------------------------------------------------- */

void Domain::set_boundary(int narg, char **arg, int flag)
{
  if (narg != 3) error->all(FLERR,"Illegal boundary command");

  char c;
  for (int idim = 0; idim < 3; idim++)
    for (int iside = 0; iside < 2; iside++) {
      if (iside == 0) c = arg[idim][0];
      else if (iside == 1 && strlen(arg[idim]) == 1) c = arg[idim][0];
      else c = arg[idim][1];

      if (c == 'p') boundary[idim][iside] = 0;
      else if (c == 'f') boundary[idim][iside] = 1;
      else if (c == 's') boundary[idim][iside] = 2;
      else if (c == 'm') boundary[idim][iside] = 3;
      else {
        if (flag == 0) error->all(FLERR,"Illegal boundary command");
        if (flag == 1) error->all(FLERR,"Illegal change_box command");
      }
    }

  for (int idim = 0; idim < 3; idim++)
    if ((boundary[idim][0] == 0 && boundary[idim][1]) ||
        (boundary[idim][0] && boundary[idim][1] == 0))
      error->all(FLERR,"Both sides of boundary must be periodic");

  if (boundary[0][0] == 0) xperiodic = 1;
  else xperiodic = 0;
  if (boundary[1][0] == 0) yperiodic = 1;
  else yperiodic = 0;
  if (boundary[2][0] == 0) zperiodic = 1;
  else zperiodic = 0;

  // record if we changed a periodic boundary to a non-periodic one

  int pflag=0;
  if ((periodicity[0] && !xperiodic)
      || (periodicity[1] && !yperiodic)
      || (periodicity[2] && !zperiodic)) pflag = 1;

  periodicity[0] = xperiodic;
  periodicity[1] = yperiodic;
  periodicity[2] = zperiodic;

  nonperiodic = 0;
  if (xperiodic == 0 || yperiodic == 0 || zperiodic == 0) {
    nonperiodic = 1;
    if (boundary[0][0] >= 2 || boundary[0][1] >= 2 ||
        boundary[1][0] >= 2 || boundary[1][1] >= 2 ||
        boundary[2][0] >= 2 || boundary[2][1] >= 2) nonperiodic = 2;
  }

  // force non-zero image flags to zero for non-periodic dimensions
  // keep track if a change was made, so we can print a warning message

  if (pflag) {
    pflag = 0;
    for (int i=0; i < atom->nlocal; ++i) {
      int xbox = (atom->image[i] & IMGMASK) - IMGMAX;
      int ybox = (atom->image[i] >> IMGBITS & IMGMASK) - IMGMAX;
      int zbox = (atom->image[i] >> IMG2BITS) - IMGMAX;
      if ((!xperiodic) && (xbox != 0)) { xbox = 0; pflag = 1; }
      if ((!yperiodic) && (ybox != 0)) { ybox = 0; pflag = 1; }
      if ((!zperiodic) && (zbox != 0)) { zbox = 0; pflag = 1; }
      atom->image[i] = ((imageint) (xbox + IMGMAX) & IMGMASK) |
        (((imageint) (ybox + IMGMAX) & IMGMASK) << IMGBITS) |
        (((imageint) (zbox + IMGMAX) & IMGMASK) << IMG2BITS);
    }
    int flag_all;
    MPI_Allreduce(&pflag,&flag_all, 1, MPI_INT, MPI_SUM, world);
    if ((flag_all > 0) && (comm->me == 0))
      error->warning(FLERR,"Resetting image flags for non-periodic dimensions");
  }
}

/* ----------------------------------------------------------------------
   set domain attributes
------------------------------------------------------------------------- */

void Domain::set_box(int narg, char **arg)
{
  if (narg < 1) error->all(FLERR,"Illegal box command");

  int iarg = 0;
  while (iarg < narg) {
    if (strcmp(arg[iarg],"tilt") == 0) {
      if (iarg+2 > narg) error->all(FLERR,"Illegal box command");
      if (strcmp(arg[iarg+1],"small") == 0) tiltsmall = 1;
      else if (strcmp(arg[iarg+1],"large") == 0) tiltsmall = 0;
      else error->all(FLERR,"Illegal box command");
      iarg += 2;
    } else error->all(FLERR,"Illegal box command");
  }
}

/* ----------------------------------------------------------------------
   print box info, orthogonal or triclinic
------------------------------------------------------------------------- */

void Domain::print_box(const std::string &prefix)
{
  if (comm->me == 0) {
    std::string mesg = prefix;
    if (triclinic == 0) {
      mesg += fmt::format("orthogonal box = ({:.8} {:.8} {:.8}) to "
                          "({:.8} {:.8} {:.8})\n",boxlo[0],boxlo[1],
                          boxlo[2],boxhi[0],boxhi[1],boxhi[2]);
    } else {
      mesg += fmt::format("triclinic box = ({:.8} {:.8} {:.8}) to "
                          "({:.8} {:.8} {:.8}) with tilt "
                          "({:.8} {:.8} {:.8})\n",boxlo[0],boxlo[1],
                          boxlo[2],boxhi[0],boxhi[1],boxhi[2],xy,xz,yz);
    }
    utils::logmesg(lmp,mesg);
  }
}

/* ----------------------------------------------------------------------
   format boundary string for output
   assume str is 9 chars or more in length
------------------------------------------------------------------------- */

void Domain::boundary_string(char *str)
{
  int m = 0;
  for (int idim = 0; idim < 3; idim++) {
    for (int iside = 0; iside < 2; iside++) {
      if (boundary[idim][iside] == 0) str[m++] = 'p';
      else if (boundary[idim][iside] == 1) str[m++] = 'f';
      else if (boundary[idim][iside] == 2) str[m++] = 's';
      else if (boundary[idim][iside] == 3) str[m++] = 'm';
    }
    str[m++] = ' ';
  }
  str[8] = '\0';
}

/* ----------------------------------------------------------------------
   convert triclinic 0-1 lamda coords to box coords for all N atoms
   x = H lamda + x0;
------------------------------------------------------------------------- */

void Domain::lamda2x(int n)
{
  double **x = atom->x;

  for (int i = 0; i < n; i++) {
    x[i][0] = h[0]*x[i][0] + h[5]*x[i][1] + h[4]*x[i][2] + boxlo[0];
    x[i][1] = h[1]*x[i][1] + h[3]*x[i][2] + boxlo[1];
    x[i][2] = h[2]*x[i][2] + boxlo[2];
  }
}

/* ----------------------------------------------------------------------
   convert box coords to triclinic 0-1 lamda coords for all N atoms
   lamda = H^-1 (x - x0)
------------------------------------------------------------------------- */

void Domain::x2lamda(int n)
{
  double delta[3];
  double **x = atom->x;

  for (int i = 0; i < n; i++) {
    delta[0] = x[i][0] - boxlo[0];
    delta[1] = x[i][1] - boxlo[1];
    delta[2] = x[i][2] - boxlo[2];

    x[i][0] = h_inv[0]*delta[0] + h_inv[5]*delta[1] + h_inv[4]*delta[2];
    x[i][1] = h_inv[1]*delta[1] + h_inv[3]*delta[2];
    x[i][2] = h_inv[2]*delta[2];
  }
}

/* ----------------------------------------------------------------------
   convert triclinic 0-1 lamda coords to box coords for one atom
   x = H lamda + x0;
   lamda and x can point to same 3-vector
------------------------------------------------------------------------- */

void Domain::lamda2x(double *lamda, double *x)
{
  x[0] = h[0]*lamda[0] + h[5]*lamda[1] + h[4]*lamda[2] + boxlo[0];
  x[1] = h[1]*lamda[1] + h[3]*lamda[2] + boxlo[1];
  x[2] = h[2]*lamda[2] + boxlo[2];
}

/* ----------------------------------------------------------------------
   convert box coords to triclinic 0-1 lamda coords for one atom
   lamda = H^-1 (x - x0)
   x and lamda can point to same 3-vector
------------------------------------------------------------------------- */

void Domain::x2lamda(double *x, double *lamda)
{
  double delta[3];
  delta[0] = x[0] - boxlo[0];
  delta[1] = x[1] - boxlo[1];
  delta[2] = x[2] - boxlo[2];

  lamda[0] = h_inv[0]*delta[0] + h_inv[5]*delta[1] + h_inv[4]*delta[2];
  lamda[1] = h_inv[1]*delta[1] + h_inv[3]*delta[2];
  lamda[2] = h_inv[2]*delta[2];
}

/* ----------------------------------------------------------------------
   convert box coords to triclinic 0-1 lamda coords for one atom
   use my_boxlo & my_h_inv stored by caller for previous state of box
   lamda = H^-1 (x - x0)
   x and lamda can point to same 3-vector
------------------------------------------------------------------------- */

void Domain::x2lamda(double *x, double *lamda,
                     double *my_boxlo, double *my_h_inv)
{
  double delta[3];
  delta[0] = x[0] - my_boxlo[0];
  delta[1] = x[1] - my_boxlo[1];
  delta[2] = x[2] - my_boxlo[2];

  lamda[0] = my_h_inv[0]*delta[0] + my_h_inv[5]*delta[1] + my_h_inv[4]*delta[2];
  lamda[1] = my_h_inv[1]*delta[1] + my_h_inv[3]*delta[2];
  lamda[2] = my_h_inv[2]*delta[2];
}

/* ----------------------------------------------------------------------
   convert 8 lamda corner pts of lo/hi box to box coords
   return bboxlo/hi = bounding box around 8 corner pts in box coords
------------------------------------------------------------------------- */

void Domain::bbox(double *lo, double *hi, double *bboxlo, double *bboxhi)
{
  double x[3];

  bboxlo[0] = bboxlo[1] = bboxlo[2] = BIG;
  bboxhi[0] = bboxhi[1] = bboxhi[2] = -BIG;

  x[0] = lo[0]; x[1] = lo[1]; x[2] = lo[2];
  lamda2x(x,x);
  bboxlo[0] = MIN(bboxlo[0],x[0]); bboxhi[0] = MAX(bboxhi[0],x[0]);
  bboxlo[1] = MIN(bboxlo[1],x[1]); bboxhi[1] = MAX(bboxhi[1],x[1]);
  bboxlo[2] = MIN(bboxlo[2],x[2]); bboxhi[2] = MAX(bboxhi[2],x[2]);

  x[0] = hi[0]; x[1] = lo[1]; x[2] = lo[2];
  lamda2x(x,x);
  bboxlo[0] = MIN(bboxlo[0],x[0]); bboxhi[0] = MAX(bboxhi[0],x[0]);
  bboxlo[1] = MIN(bboxlo[1],x[1]); bboxhi[1] = MAX(bboxhi[1],x[1]);
  bboxlo[2] = MIN(bboxlo[2],x[2]); bboxhi[2] = MAX(bboxhi[2],x[2]);

  x[0] = lo[0]; x[1] = hi[1]; x[2] = lo[2];
  lamda2x(x,x);
  bboxlo[0] = MIN(bboxlo[0],x[0]); bboxhi[0] = MAX(bboxhi[0],x[0]);
  bboxlo[1] = MIN(bboxlo[1],x[1]); bboxhi[1] = MAX(bboxhi[1],x[1]);
  bboxlo[2] = MIN(bboxlo[2],x[2]); bboxhi[2] = MAX(bboxhi[2],x[2]);

  x[0] = hi[0]; x[1] = hi[1]; x[2] = lo[2];
  lamda2x(x,x);
  bboxlo[0] = MIN(bboxlo[0],x[0]); bboxhi[0] = MAX(bboxhi[0],x[0]);
  bboxlo[1] = MIN(bboxlo[1],x[1]); bboxhi[1] = MAX(bboxhi[1],x[1]);
  bboxlo[2] = MIN(bboxlo[2],x[2]); bboxhi[2] = MAX(bboxhi[2],x[2]);

  x[0] = lo[0]; x[1] = lo[1]; x[2] = hi[2];
  lamda2x(x,x);
  bboxlo[0] = MIN(bboxlo[0],x[0]); bboxhi[0] = MAX(bboxhi[0],x[0]);
  bboxlo[1] = MIN(bboxlo[1],x[1]); bboxhi[1] = MAX(bboxhi[1],x[1]);
  bboxlo[2] = MIN(bboxlo[2],x[2]); bboxhi[2] = MAX(bboxhi[2],x[2]);

  x[0] = hi[0]; x[1] = lo[1]; x[2] = hi[2];
  lamda2x(x,x);
  bboxlo[0] = MIN(bboxlo[0],x[0]); bboxhi[0] = MAX(bboxhi[0],x[0]);
  bboxlo[1] = MIN(bboxlo[1],x[1]); bboxhi[1] = MAX(bboxhi[1],x[1]);
  bboxlo[2] = MIN(bboxlo[2],x[2]); bboxhi[2] = MAX(bboxhi[2],x[2]);

  x[0] = lo[0]; x[1] = hi[1]; x[2] = hi[2];
  lamda2x(x,x);
  bboxlo[0] = MIN(bboxlo[0],x[0]); bboxhi[0] = MAX(bboxhi[0],x[0]);
  bboxlo[1] = MIN(bboxlo[1],x[1]); bboxhi[1] = MAX(bboxhi[1],x[1]);
  bboxlo[2] = MIN(bboxlo[2],x[2]); bboxhi[2] = MAX(bboxhi[2],x[2]);

  x[0] = hi[0]; x[1] = hi[1]; x[2] = hi[2];
  lamda2x(x,x);
  bboxlo[0] = MIN(bboxlo[0],x[0]); bboxhi[0] = MAX(bboxhi[0],x[0]);
  bboxlo[1] = MIN(bboxlo[1],x[1]); bboxhi[1] = MAX(bboxhi[1],x[1]);
  bboxlo[2] = MIN(bboxlo[2],x[2]); bboxhi[2] = MAX(bboxhi[2],x[2]);
}

/* ----------------------------------------------------------------------
   compute 8 corner pts of my triclinic sub-box
   output is in corners, see ordering in lamda_box_corners
------------------------------------------------------------------------- */

void Domain::box_corners()
{
  lamda_box_corners(boxlo_lamda,boxhi_lamda);
}

/* ----------------------------------------------------------------------
   compute 8 corner pts of my triclinic sub-box
   output is in corners, see ordering in lamda_box_corners
------------------------------------------------------------------------- */

void Domain::subbox_corners()
{
  lamda_box_corners(sublo_lamda,subhi_lamda);
}

/* ----------------------------------------------------------------------
   compute 8 corner pts of any triclinic box with lo/hi in lamda coords
   8 output corners are ordered with x changing fastest, then y, finally z
   could be more efficient if just coded with xy,yz,xz explicitly
------------------------------------------------------------------------- */

void Domain::lamda_box_corners(double *lo, double *hi)
{
  corners[0][0] = lo[0]; corners[0][1] = lo[1]; corners[0][2] = lo[2];
  lamda2x(corners[0],corners[0]);
  corners[1][0] = hi[0]; corners[1][1] = lo[1]; corners[1][2] = lo[2];
  lamda2x(corners[1],corners[1]);
  corners[2][0] = lo[0]; corners[2][1] = hi[1]; corners[2][2] = lo[2];
  lamda2x(corners[2],corners[2]);
  corners[3][0] = hi[0]; corners[3][1] = hi[1]; corners[3][2] = lo[2];
  lamda2x(corners[3],corners[3]);
  corners[4][0] = lo[0]; corners[4][1] = lo[1]; corners[4][2] = hi[2];
  lamda2x(corners[4],corners[4]);
  corners[5][0] = hi[0]; corners[5][1] = lo[1]; corners[5][2] = hi[2];
  lamda2x(corners[5],corners[5]);
  corners[6][0] = lo[0]; corners[6][1] = hi[1]; corners[6][2] = hi[2];
  lamda2x(corners[6],corners[6]);
  corners[7][0] = hi[0]; corners[7][1] = hi[1]; corners[7][2] = hi[2];
  lamda2x(corners[7],corners[7]);
}<|MERGE_RESOLUTION|>--- conflicted
+++ resolved
@@ -1606,11 +1606,6 @@
     x[1] += h[1]*ybox + h[3]*zbox;
     x[2] += h[2]*zbox;
   }
-<<<<<<< HEAD
-=======
-  image -= (pow(2, 0) * xbox + pow(2, IMGBITS) * ybox + pow(2, IMG2BITS) * zbox);
-  fprintf(stdout, "image=%d, xbox=%d, ybox=%d, zbox=%d.\n\n", image, (image & IMGMASK) - IMGMAX, (image >> IMGBITS & IMGMASK) - IMGMAX, (image >> IMG2BITS) - IMGMAX);
->>>>>>> 3c90f292
 }
 
 /* ----------------------------------------------------------------------
