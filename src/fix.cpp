// clang-format off
/* ----------------------------------------------------------------------
   LAMMPS - Large-scale Atomic/Molecular Massively Parallel Simulator
   https://www.lammps.org/, Sandia National Laboratories
   LAMMPS development team: developers@lammps.org

   Copyright (2003) Sandia Corporation.  Under the terms of Contract
   DE-AC04-94AL85000 with Sandia Corporation, the U.S. Government retains
   certain rights in this software.  This software is distributed under
   the GNU General Public License.

   See the README file in the top-level LAMMPS directory.
------------------------------------------------------------------------- */

#include "fix.h"

#include "atom.h"
#include "atom_masks.h"
#include "error.h"
#include "force.h"
#include "group.h"
#include "memory.h"

#include <cstring>

using namespace LAMMPS_NS;
using namespace FixConst;

// allocate space for static class instance variable and initialize it

int Fix::instance_total = 0;

/* ---------------------------------------------------------------------- */

Fix::Fix(LAMMPS *lmp, int /*narg*/, char **arg) :
  Pointers(lmp),
  id(nullptr), style(nullptr), extlist(nullptr), vector_atom(nullptr), array_atom(nullptr),
  vector_local(nullptr), array_local(nullptr), eatom(nullptr), vatom(nullptr),
  cvatom(nullptr)
{
  instance_me = instance_total++;

  // fix ID, group, and style
  // ID must be all alphanumeric chars or underscores

  id = utils::strdup(arg[0]);
  if (!utils::is_id(id))
    error->all(FLERR,"Fix ID must be alphanumeric or underscore characters");

  igroup = group->find(arg[1]);
  if (igroup == -1) error->all(FLERR,"Could not find fix group ID");
  groupbit = group->bitmask[igroup];

  style = utils::strdup(arg[2]);

  restart_global = restart_peratom = restart_file = 0;
  force_reneighbor = 0;
  box_change = NO_BOX_CHANGE;
  thermo_energy = 0;
  thermo_virial = 0;
  energy_global_flag = energy_peratom_flag = 0;
  virial_global_flag = virial_peratom_flag = 0;
  ecouple_flag = 0;
  rigid_flag = 0;
  no_change_box = 0;
  time_integrate = 0;
  time_depend = 0;
  create_attribute = 0;
  restart_pbc = 0;
  wd_header = wd_section = 0;
  dynamic_group_allow = 0;
  dynamic = 0;
  dof_flag = 0;
  special_alter_flag = 0;
  enforce2d_flag = 0;
  respa_level_support = 0;
  respa_level = -1;
  maxexchange = 0;
  maxexchange_dynamic = 0;
  pre_exchange_migrate = 0;
  stores_ids = 0;

  scalar_flag = vector_flag = array_flag = 0;
  peratom_flag = local_flag = pergrid_flag = 0;
  global_freq = local_freq = peratom_freq = pergrid_freq = -1;
  size_vector_variable = size_array_rows_variable = 0;

  comm_forward = comm_reverse = comm_border = 0;
  restart_reset = 0;

  // reasonable defaults
  // however, each fix that uses these values should explicitly set them

  nevery = 1;
  global_freq = 1;

  // per-atom virial
  // set vflag_atom = 0 b/c some fixes grow vatom in grow_arrays()
  //   which may occur outside of timestepping

  maxeatom = maxvatom = maxcvatom = 0;
  vflag_atom = cvflag_atom = 0;
  centroidstressflag = CENTROID_SAME;

  // KOKKOS package

  execution_space = Host;
  datamask_read = ALL_MASK;
  datamask_modify = ALL_MASK;

<<<<<<< HEAD
  kokkosable = copymode = 0;
  forward_comm_device = exchange_comm_device = 0;
  fuse_integrate_flag = 0;
=======
  kokkosable = 0;
  forward_comm_device = exchange_comm_device = sort_device = 0;
  copymode = 0;
>>>>>>> 41a01968
}

/* ---------------------------------------------------------------------- */

Fix::~Fix()
{
  if (copymode) return;

  delete [] id;
  delete [] style;
  memory->destroy(eatom);
  memory->destroy(vatom);
  memory->destroy(cvatom);
}

/* ----------------------------------------------------------------------
   process params common to all fixes here
   if unknown param, call modify_param specific to the fix
------------------------------------------------------------------------- */

void Fix::modify_params(int narg, char **arg)
{
  if (narg == 0) error->all(FLERR,"Illegal fix_modify command");

  int iarg = 0;
  while (iarg < narg) {
    if (strcmp(arg[iarg],"dynamic/dof") == 0) {
      if (iarg+2 > narg) error->all(FLERR,"Illegal fix_modify command");
      dynamic = utils::logical(FLERR,arg[iarg+1],false,lmp);
      iarg += 2;
    } else if (strcmp(arg[iarg],"energy") == 0) {
      if (iarg+2 > narg) error->all(FLERR,"Illegal fix_modify command");
      thermo_energy = utils::logical(FLERR,arg[iarg+1],false,lmp);
      if (thermo_energy && !energy_global_flag && !energy_peratom_flag)
          error->all(FLERR,"Illegal fix_modify command");
      iarg += 2;
    } else if (strcmp(arg[iarg],"virial") == 0) {
      if (iarg+2 > narg) error->all(FLERR,"Illegal fix_modify command");
      thermo_virial = utils::logical(FLERR,arg[iarg+1],false,lmp);
      if (thermo_virial && !virial_global_flag && !virial_peratom_flag)
        error->all(FLERR,"Illegal fix_modify command");
      iarg += 2;
    } else if (strcmp(arg[iarg],"respa") == 0) {
      if (iarg+2 > narg) error->all(FLERR,"Illegal fix_modify command");
      if (!respa_level_support) error->all(FLERR,"Illegal fix_modify command");
      int lvl = utils::inumeric(FLERR,arg[iarg+1],false,lmp);
      if (lvl < 0) error->all(FLERR,"Illegal fix_modify command");
      respa_level = lvl-1;
      iarg += 2;
    } else {
      int n = modify_param(narg-iarg,&arg[iarg]);
      if (n == 0) error->all(FLERR,"Illegal fix_modify command");
      iarg += n;
    }
  }
}

void::Fix::set_molecule(int, tagint, int, double *, double *, double *)
{
  error->all(FLERR,"Molecule update not implemented for fix {}", style);
}

/* ----------------------------------------------------------------------
   setup for peratom energy and global/peratom virial computation
   see integrate::ev_set() for values of eflag (0-3) and vflag (0-6)
   fixes call Fix::ev_init() if tally energy and virial values
   if thermo_energy is not set, energy tallying is disabled
   if thermo_virial is not set, virial tallying is disabled
   global energy is tallied separately, output by compute_scalar() method
------------------------------------------------------------------------- */

void Fix::ev_setup(int eflag, int vflag)
{
  int i,n;

  evflag = 1;

  if (!thermo_energy) eflag_either = eflag_global = eflag_atom = 0;
  else {
    eflag_either = eflag;
    eflag_global = eflag & ENERGY_GLOBAL;
    eflag_atom = eflag & ENERGY_ATOM;
  }

  if (!thermo_virial) vflag_either = vflag_global = vflag_atom = 0;
  else {
    vflag_either = vflag;
    vflag_global = vflag & (VIRIAL_PAIR | VIRIAL_FDOTR);
    if (centroidstressflag != CENTROID_AVAIL) {
      vflag_atom = vflag & (VIRIAL_ATOM | VIRIAL_CENTROID);
      cvflag_atom = 0;
    } else {
      vflag_atom = vflag & VIRIAL_ATOM;
      cvflag_atom = vflag & VIRIAL_CENTROID;
    }
  }

  // reallocate per-atom arrays if necessary

  if (eflag_atom && atom->nlocal > maxeatom) {
    maxeatom = atom->nmax;
    memory->destroy(eatom);
    memory->create(eatom,maxeatom,"fix:eatom");
  }
  if (vflag_atom && atom->nlocal > maxvatom) {
    maxvatom = atom->nmax;
    memory->destroy(vatom);
    memory->create(vatom,maxvatom,6,"fix:vatom");
  }
  if (cvflag_atom && atom->nlocal > maxcvatom) {
    maxcvatom = atom->nmax;
    memory->destroy(cvatom);
    memory->create(cvatom,maxcvatom,9,"fix:cvatom");
  }

  // zero accumulators
  // no global energy variable to zero (unlike pair,bond,angle,etc)
  // fixes tally it individually via fix_modify energy yes and compute_scalar()

  if (vflag_global) for (i = 0; i < 6; i++) virial[i] = 0.0;
  if (eflag_atom) {
    n = atom->nlocal;
    for (i = 0; i < n; i++) eatom[i] = 0.0;
  }
  if (vflag_atom) {
    n = atom->nlocal;
    for (i = 0; i < n; i++) {
      vatom[i][0] = 0.0;
      vatom[i][1] = 0.0;
      vatom[i][2] = 0.0;
      vatom[i][3] = 0.0;
      vatom[i][4] = 0.0;
      vatom[i][5] = 0.0;
    }
  }
  if (cvflag_atom) {
    n = atom->nlocal;
    for (i = 0; i < n; i++) {
      cvatom[i][0] = 0.0;
      cvatom[i][1] = 0.0;
      cvatom[i][2] = 0.0;
      cvatom[i][3] = 0.0;
      cvatom[i][4] = 0.0;
      cvatom[i][5] = 0.0;
      cvatom[i][6] = 0.0;
      cvatom[i][7] = 0.0;
      cvatom[i][8] = 0.0;
    }
  }
}

/* ----------------------------------------------------------------------
   setup for global/peratom virial computation
   see integrate::ev_set() for values of vflag (0-6)
   fixes call Fix::v_init() if tally virial values but not energy
   if thermo_virial is not set, virial tallying is disabled
------------------------------------------------------------------------- */

void Fix::v_setup(int vflag)
{
  int i,n;

  evflag = 1;
  vflag_global = vflag & (VIRIAL_PAIR | VIRIAL_FDOTR);
  if (centroidstressflag != CENTROID_AVAIL) {
    vflag_atom = vflag & (VIRIAL_ATOM | VIRIAL_CENTROID);
    cvflag_atom = 0;
  } else {
    vflag_atom = vflag & VIRIAL_ATOM;
    cvflag_atom = vflag & VIRIAL_CENTROID;
  }

  // reallocate per-atom array if necessary

  if (vflag_atom && atom->nlocal > maxvatom) {
    maxvatom = atom->nmax;
    memory->destroy(vatom);
    memory->create(vatom,maxvatom,6,"fix:vatom");
  }
  if (cvflag_atom && atom->nlocal > maxcvatom) {
    maxcvatom = atom->nmax;
    memory->destroy(cvatom);
    memory->create(cvatom,maxcvatom,9,"fix:cvatom");
  }

  // zero accumulators

  if (vflag_global) for (i = 0; i < 6; i++) virial[i] = 0.0;
  if (vflag_atom) {
    n = atom->nlocal;
    for (i = 0; i < n; i++) {
      vatom[i][0] = 0.0;
      vatom[i][1] = 0.0;
      vatom[i][2] = 0.0;
      vatom[i][3] = 0.0;
      vatom[i][4] = 0.0;
      vatom[i][5] = 0.0;
    }
  }
  if (cvflag_atom) {
    n = atom->nlocal;
    for (i = 0; i < n; i++) {
      cvatom[i][0] = 0.0;
      cvatom[i][1] = 0.0;
      cvatom[i][2] = 0.0;
      cvatom[i][3] = 0.0;
      cvatom[i][4] = 0.0;
      cvatom[i][5] = 0.0;
      cvatom[i][6] = 0.0;
      cvatom[i][7] = 0.0;
      cvatom[i][8] = 0.0;
    }
  }
}

/* ----------------------------------------------------------------------
   tally per-atom energy and global/per-atom virial into accumulators
   n = # of local owned atoms involved, with local indices in list
   eng = total energy for the interaction involving total atoms
   v = total virial for the interaction involving total atoms
   increment per-atom energy of each atom in list by 1/total fraction
   v_tally tallies virial
   this method can be used when fix computes energy/forces in post_force()
     e.g. fix cmap: compute energy and virial only on owned atoms
       whether newton_bond is on or off
     other procs will tally left-over fractions for atoms they own
------------------------------------------------------------------------- */

void Fix::ev_tally(int n, int *list, double total, double eng, double *v)
{
  if (eflag_atom) {
    double fraction = eng/total;
    for (int i = 0; i < n; i++)
      eatom[list[i]] += fraction;
  }

  v_tally(n,list,total,v);
}

/* ----------------------------------------------------------------------
   tally virial into global and per-atom accumulators
   n = # of local owned atoms involved, with local indices in list
   v = total virial for the interaction involving total atoms
   increment global virial by n/total fraction
   increment per-atom virial of each atom in list by 1/total fraction
   this method can be used when fix computes forces in post_force()
     e.g. fix shake, fix rigid: compute virial only on owned atoms
       whether newton_bond is on or off
     other procs will tally left-over fractions for atoms they own
------------------------------------------------------------------------- */

void Fix::v_tally(int n, int *list, double total, double *v)
{
  int m;

  if (vflag_global) {
    double fraction = n/total;
    virial[0] += fraction*v[0];
    virial[1] += fraction*v[1];
    virial[2] += fraction*v[2];
    virial[3] += fraction*v[3];
    virial[4] += fraction*v[4];
    virial[5] += fraction*v[5];
  }

  if (vflag_atom) {
    double fraction = 1.0/total;
    for (int i = 0; i < n; i++) {
      m = list[i];
      vatom[m][0] += fraction*v[0];
      vatom[m][1] += fraction*v[1];
      vatom[m][2] += fraction*v[2];
      vatom[m][3] += fraction*v[3];
      vatom[m][4] += fraction*v[4];
      vatom[m][5] += fraction*v[5];
    }
  }
}

/* ----------------------------------------------------------------------
   tally virial into global and per-atom accumulators
   n = # of local owned atoms involved, with local indices in list
   vtot = total virial for the interaction involving total atoms
   rlist = list of positional vectors
   flist = list of force vectors
   center = centroid coordinate
   increment global virial by n/total fraction
   increment per-atom virial of each atom in list by 1/total fraction
   add centroid form atomic virial contribution for each atom if available
   this method can be used when fix computes forces in post_force()
   and only total forces on each atom in group are easily available
     e.g. fix rigid/small: compute virial only on owned atoms
       whether newton_bond is on or off
     other procs will tally left-over fractions for atoms they own
------------------------------------------------------------------------- */

void Fix::v_tally(int n, int *list, double total, double *vtot,
    double rlist[][3], double flist[][3], double center[])
{

  v_tally(n, list, total, vtot);

  if (cvflag_atom) {
    for (int i = 0; i< n; i++) {
      const double ri0[3] = {
        rlist[i][0]-center[0],
        rlist[i][1]-center[1],
        rlist[i][2]-center[2],
      };
      cvatom[list[i]][0] += ri0[0]*flist[i][0];
      cvatom[list[i]][1] += ri0[1]*flist[i][1];
      cvatom[list[i]][2] += ri0[2]*flist[i][2];
      cvatom[list[i]][3] += ri0[0]*flist[i][1];
      cvatom[list[i]][4] += ri0[0]*flist[i][2];
      cvatom[list[i]][5] += ri0[1]*flist[i][2];
      cvatom[list[i]][6] += ri0[1]*flist[i][0];
      cvatom[list[i]][7] += ri0[2]*flist[i][0];
      cvatom[list[i]][8] += ri0[2]*flist[i][1];
    }
  }

}

/* ----------------------------------------------------------------------
   tally virial into global and per-atom accumulators
   n = # of local owned atoms involved, with local indices in list
   vtot = total virial for the interaction involving total atoms
   npair = # of atom pairs with forces beween them
   pairlist = indice list of pairs
   fpairlist = forces between pairs
   dellist = displacement vectors between pairs
   increment global virial by n/total fraction
   increment per-atom virial of each atom in list by 1/total fraction
   add centroid form atomic virial contribution for each atom if available
   this method can be used when fix computes forces in post_force()
     e.g. fix shake, fix rigid: compute virial only on owned atoms
       whether newton_bond is on or off
     other procs will tally left-over fractions for atoms they own
------------------------------------------------------------------------- */

void Fix::v_tally(int n, int *list, double total, double *vtot, int nlocal,
    int npair, int pairlist[][2], double *fpairlist, double dellist[][3])
{

  v_tally(n, list, total, vtot);

  if (cvflag_atom) {
    double v[6];
    for (int i = 0; i < npair; i++) {
      v[0] = 0.5*dellist[i][0]*dellist[i][0]*fpairlist[i];
      v[1] = 0.5*dellist[i][1]*dellist[i][1]*fpairlist[i];
      v[2] = 0.5*dellist[i][2]*dellist[i][2]*fpairlist[i];
      v[3] = 0.5*dellist[i][0]*dellist[i][1]*fpairlist[i];
      v[4] = 0.5*dellist[i][0]*dellist[i][2]*fpairlist[i];
      v[5] = 0.5*dellist[i][1]*dellist[i][2]*fpairlist[i];
      const int i0 = pairlist[i][0];
      const int i1 = pairlist[i][1];
      if (i0 < nlocal) {
        cvatom[i0][0] += v[0];
        cvatom[i0][1] += v[1];
        cvatom[i0][2] += v[2];
        cvatom[i0][3] += v[3];
        cvatom[i0][4] += v[4];
        cvatom[i0][5] += v[5];
        cvatom[i0][6] += v[3];
        cvatom[i0][7] += v[4];
        cvatom[i0][8] += v[5];
      }
      if (i1 < nlocal) {
        cvatom[i1][0] += v[0];
        cvatom[i1][1] += v[1];
        cvatom[i1][2] += v[2];
        cvatom[i1][3] += v[3];
        cvatom[i1][4] += v[4];
        cvatom[i1][5] += v[5];
        cvatom[i1][6] += v[3];
        cvatom[i1][7] += v[4];
        cvatom[i1][8] += v[5];
      }
    }
  }
}

/* ----------------------------------------------------------------------
   tally virial into global and per-atom accumulators
   i = local index of atom
   v = total virial for the interaction
   increment global virial by v
   increment per-atom virial by v
   this method can be used when fix computes forces in post_force()
   and the force depends on a distance to some external object
     e.g. fix wall/lj93: compute virial only on owned atoms
------------------------------------------------------------------------- */

void Fix::v_tally(int i, double *v)
{
  if (vflag_global) {
    virial[0] += v[0];
    virial[1] += v[1];
    virial[2] += v[2];
    virial[3] += v[3];
    virial[4] += v[4];
    virial[5] += v[5];
  }

  if (vflag_atom) {
    vatom[i][0] += v[0];
    vatom[i][1] += v[1];
    vatom[i][2] += v[2];
    vatom[i][3] += v[3];
    vatom[i][4] += v[4];
    vatom[i][5] += v[5];
  }
}

/* ----------------------------------------------------------------------
   tally virial component into global and per-atom accumulators
   n = index of virial component (0-5)
   i = local index of atom
   vn = nth component of virial for the interaction
   increment nth component of global virial by vn
   increment nth component of per-atom virial by vn
   this method can be used when fix computes forces in post_force()
   and the force depends on a distance to some external object
     e.g. fix wall/lj93: compute virial only on owned atoms
------------------------------------------------------------------------- */

void Fix::v_tally(int n, int i, double vn)
{
  if (vflag_global)
    virial[n] += vn;

  if (vflag_atom)
    vatom[i][n] += vn;
}<|MERGE_RESOLUTION|>--- conflicted
+++ resolved
@@ -108,15 +108,9 @@
   datamask_read = ALL_MASK;
   datamask_modify = ALL_MASK;
 
-<<<<<<< HEAD
   kokkosable = copymode = 0;
-  forward_comm_device = exchange_comm_device = 0;
+  forward_comm_device = exchange_comm_device = sort_device = 0;
   fuse_integrate_flag = 0;
-=======
-  kokkosable = 0;
-  forward_comm_device = exchange_comm_device = sort_device = 0;
-  copymode = 0;
->>>>>>> 41a01968
 }
 
 /* ---------------------------------------------------------------------- */
