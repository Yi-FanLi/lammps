// clang-format off
/* ----------------------------------------------------------------------
   LAMMPS - Large-scale Atomic/Molecular Massively Parallel Simulator
   https://www.lammps.org/, Sandia National Laboratories
   Steve Plimpton, sjplimp@sandia.gov

   Copyright (2003) Sandia Corporation.  Under the terms of Contract
   DE-AC04-94AL85000 with Sandia Corporation, the U.S. Government retains
   certain rights in this software.  This software is distributed under
   the GNU General Public License.

   See the README file in the top-level LAMMPS directory.
------------------------------------------------------------------------- */

#include "set.h"

#include "atom.h"
#include "atom_vec.h"
#include "atom_vec_body.h"
#include "atom_vec_ellipsoid.h"
#include "atom_vec_line.h"
#include "atom_vec_tri.h"
#include "comm.h"
#include "domain.h"
#include "error.h"
#include "force.h"
#include "group.h"
#include "input.h"
#include "math_const.h"
#include "math_extra.h"
#include "memory.h"
#include "modify.h"
#include "random_mars.h"
#include "random_park.h"
#include "region.h"
#include "variable.h"

#include <cmath>
#include <cstring>

using namespace LAMMPS_NS;
using namespace MathConst;

enum{ATOM_SELECT,MOL_SELECT,TYPE_SELECT,GROUP_SELECT,REGION_SELECT};

enum{TYPE,TYPE_FRACTION,TYPE_RATIO,TYPE_SUBSET,
     MOLECULE,X,Y,Z,VX,VY,VZ,CHARGE,MASS,SHAPE,LENGTH,TRI,
     DIPOLE,DIPOLE_RANDOM,SPIN,SPIN_RANDOM,QUAT,QUAT_RANDOM,
     THETA,THETA_RANDOM,ANGMOM,OMEGA,
     DIAMETER,DENSITY,VOLUME,IMAGE,BOND,ANGLE,DIHEDRAL,IMPROPER,
     SPH_E,SPH_CV,SPH_RHO,EDPD_TEMP,EDPD_CV,CC,SMD_MASS_DENSITY,
     SMD_CONTACT_RADIUS,DPDTHETA,IVEC,DVEC,IARRAY,DARRAY};

#define BIG INT_MAX

/* ---------------------------------------------------------------------- */

void Set::command(int narg, char **arg)
{
  if (domain->box_exist == 0)
    error->all(FLERR,"Set command before simulation box is defined");
  if (atom->natoms == 0)
    error->all(FLERR,"Set command with no atoms existing");
  if (narg < 3) error->all(FLERR,"Illegal set command");

  // style and ID info

  if (strcmp(arg[0],"atom") == 0) style = ATOM_SELECT;
  else if (strcmp(arg[0],"mol") == 0) style = MOL_SELECT;
  else if (strcmp(arg[0],"type") == 0) style = TYPE_SELECT;
  else if (strcmp(arg[0],"group") == 0) style = GROUP_SELECT;
  else if (strcmp(arg[0],"region") == 0) style = REGION_SELECT;
  else error->all(FLERR,"Illegal set command");

  id = utils::strdup(arg[1]);
  select = nullptr;
  selection(atom->nlocal);

  // loop over keyword/value pairs
  // call appropriate routine to reset attributes

  if (comm->me == 0) utils::logmesg(lmp,"Setting atom values ...\n");

  int allcount,origarg;

  int iarg = 2;
  while (iarg < narg) {
    varflag = varflag1 = varflag2 = varflag3 = varflag4 = 0;
    count = 0;
    origarg = iarg;

    if (strcmp(arg[iarg],"type") == 0) {
      if (iarg+2 > narg) error->all(FLERR,"Illegal set command");
      if (utils::strmatch(arg[iarg+1],"^v_")) varparse(arg[iarg+1],1);
      else ivalue = utils::inumeric(FLERR,arg[iarg+1],false,lmp);
      set(TYPE);
      iarg += 2;

    } else if (strcmp(arg[iarg],"type/fraction") == 0) {
      if (iarg+4 > narg) error->all(FLERR,"Illegal set command");
      newtype = utils::inumeric(FLERR,arg[iarg+1],false,lmp);
      fraction = utils::numeric(FLERR,arg[iarg+2],false,lmp);
      ivalue = utils::inumeric(FLERR,arg[iarg+3],false,lmp);
      if (newtype <= 0 || newtype > atom->ntypes)
        error->all(FLERR,"Invalid value in set command");
      if (fraction < 0.0 || fraction > 1.0)
        error->all(FLERR,"Invalid value in set command");
      if (ivalue <= 0)
        error->all(FLERR,"Invalid random number seed in set command");
      setrandom(TYPE_FRACTION);
      iarg += 4;

    } else if (strcmp(arg[iarg],"type/ratio") == 0) {
      if (iarg+4 > narg) error->all(FLERR,"Illegal set command");
      newtype = utils::inumeric(FLERR,arg[iarg+1],false,lmp);
      fraction = utils::numeric(FLERR,arg[iarg+2],false,lmp);
      ivalue = utils::inumeric(FLERR,arg[iarg+3],false,lmp);
      if (newtype <= 0 || newtype > atom->ntypes)
        error->all(FLERR,"Invalid value in set command");
      if (fraction < 0.0 || fraction > 1.0)
        error->all(FLERR,"Invalid value in set command");
      if (ivalue <= 0)
        error->all(FLERR,"Invalid random number seed in set command");
      setrandom(TYPE_RATIO);
      iarg += 4;

    } else if (strcmp(arg[iarg],"type/subset") == 0) {
      if (iarg+4 > narg) error->all(FLERR,"Illegal set command");
      newtype = utils::inumeric(FLERR,arg[iarg+1],false,lmp);
      nsubset = utils::bnumeric(FLERR,arg[iarg+2],false,lmp);
      ivalue = utils::inumeric(FLERR,arg[iarg+3],false,lmp);
      if (newtype <= 0 || newtype > atom->ntypes)
        error->all(FLERR,"Invalid value in set command");
      if (nsubset < 0)
        error->all(FLERR,"Invalid value in set command");
      if (ivalue <= 0)
        error->all(FLERR,"Invalid random number seed in set command");
      setrandom(TYPE_SUBSET);
      iarg += 4;

    } else if (strcmp(arg[iarg],"mol") == 0) {
      if (iarg+2 > narg) error->all(FLERR,"Illegal set command");
      if (utils::strmatch(arg[iarg+1],"^v_")) varparse(arg[iarg+1],1);
      else ivalue = utils::inumeric(FLERR,arg[iarg+1],false,lmp);
      if (!atom->molecule_flag)
        error->all(FLERR,"Cannot set this attribute for this atom style");
      set(MOLECULE);
      iarg += 2;

    } else if (strcmp(arg[iarg],"x") == 0) {
      if (iarg+2 > narg) error->all(FLERR,"Illegal set command");
      if (utils::strmatch(arg[iarg+1],"^v_")) varparse(arg[iarg+1],1);
      else dvalue = utils::numeric(FLERR,arg[iarg+1],false,lmp);
      set(X);
      iarg += 2;

    } else if (strcmp(arg[iarg],"y") == 0) {
      if (iarg+2 > narg) error->all(FLERR,"Illegal set command");
      if (utils::strmatch(arg[iarg+1],"^v_")) varparse(arg[iarg+1],1);
      else dvalue = utils::numeric(FLERR,arg[iarg+1],false,lmp);
      set(Y);
      iarg += 2;

    } else if (strcmp(arg[iarg],"z") == 0) {
      if (iarg+2 > narg) error->all(FLERR,"Illegal set command");
      if (utils::strmatch(arg[iarg+1],"^v_")) varparse(arg[iarg+1],1);
      else dvalue = utils::numeric(FLERR,arg[iarg+1],false,lmp);
      set(Z);
      iarg += 2;

    } else if (strcmp(arg[iarg],"vx") == 0) {
      if (iarg+2 > narg) error->all(FLERR,"Illegal set command");
      if (utils::strmatch(arg[iarg+1],"^v_")) varparse(arg[iarg+1],1);
      else dvalue = utils::numeric(FLERR,arg[iarg+1],false,lmp);
      set(VX);
      iarg += 2;

    } else if (strcmp(arg[iarg],"vy") == 0) {
      if (iarg+2 > narg) error->all(FLERR,"Illegal set command");
      if (utils::strmatch(arg[iarg+1],"^v_")) varparse(arg[iarg+1],1);
      else dvalue = utils::numeric(FLERR,arg[iarg+1],false,lmp);
      set(VY);
      iarg += 2;

    } else if (strcmp(arg[iarg],"vz") == 0) {
      if (iarg+2 > narg) error->all(FLERR,"Illegal set command");
      if (utils::strmatch(arg[iarg+1],"^v_")) varparse(arg[iarg+1],1);
      else dvalue = utils::numeric(FLERR,arg[iarg+1],false,lmp);
      set(VZ);
      iarg += 2;

    } else if (strcmp(arg[iarg],"charge") == 0) {
      if (iarg+2 > narg) error->all(FLERR,"Illegal set command");
      if (utils::strmatch(arg[iarg+1],"^v_")) varparse(arg[iarg+1],1);
      else dvalue = utils::numeric(FLERR,arg[iarg+1],false,lmp);
      if (!atom->q_flag)
        error->all(FLERR,"Cannot set this attribute for this atom style");
      set(CHARGE);
      iarg += 2;

    } else if (strcmp(arg[iarg],"mass") == 0) {
      if (iarg+2 > narg) error->all(FLERR,"Illegal set command");
      if (utils::strmatch(arg[iarg+1],"^v_")) varparse(arg[iarg+1],1);
      else dvalue = utils::numeric(FLERR,arg[iarg+1],false,lmp);
      if (!atom->rmass_flag)
        error->all(FLERR,"Cannot set this attribute for this atom style");
      set(MASS);
      iarg += 2;

    } else if (strcmp(arg[iarg],"shape") == 0) {
      if (iarg+4 > narg) error->all(FLERR,"Illegal set command");
      if (utils::strmatch(arg[iarg+1],"^v_")) varparse(arg[iarg+1],1);
      else xvalue = utils::numeric(FLERR,arg[iarg+1],false,lmp);
      if (utils::strmatch(arg[iarg+2],"^v_")) varparse(arg[iarg+2],2);
      else yvalue = utils::numeric(FLERR,arg[iarg+2],false,lmp);
      if (utils::strmatch(arg[iarg+3],"^v_")) varparse(arg[iarg+3],3);
      else zvalue = utils::numeric(FLERR,arg[iarg+3],false,lmp);
      if (!atom->ellipsoid_flag)
        error->all(FLERR,"Cannot set this attribute for this atom style");
      set(SHAPE);
      iarg += 4;

    } else if (strcmp(arg[iarg],"length") == 0) {
      if (iarg+2 > narg) error->all(FLERR,"Illegal set command");
      if (utils::strmatch(arg[iarg+1],"^v_")) varparse(arg[iarg+1],1);
      else dvalue = utils::numeric(FLERR,arg[iarg+1],false,lmp);
      if (!atom->line_flag)
        error->all(FLERR,"Cannot set this attribute for this atom style");
      set(LENGTH);
      iarg += 2;

    } else if (strcmp(arg[iarg],"tri") == 0) {
      if (iarg+2 > narg) error->all(FLERR,"Illegal set command");
      if (utils::strmatch(arg[iarg+1],"^v_")) varparse(arg[iarg+1],1);
      else dvalue = utils::numeric(FLERR,arg[iarg+1],false,lmp);
      if (!atom->tri_flag)
        error->all(FLERR,"Cannot set this attribute for this atom style");
      set(TRI);
      iarg += 2;

    } else if (strcmp(arg[iarg],"dipole") == 0) {
      if (iarg+4 > narg) error->all(FLERR,"Illegal set command");
      if (utils::strmatch(arg[iarg+1],"^v_")) varparse(arg[iarg+1],1);
      else xvalue = utils::numeric(FLERR,arg[iarg+1],false,lmp);
      if (utils::strmatch(arg[iarg+2],"^v_")) varparse(arg[iarg+2],2);
      else yvalue = utils::numeric(FLERR,arg[iarg+2],false,lmp);
      if (utils::strmatch(arg[iarg+3],"^v_")) varparse(arg[iarg+3],3);
      else zvalue = utils::numeric(FLERR,arg[iarg+3],false,lmp);
      if (!atom->mu_flag)
        error->all(FLERR,"Cannot set this attribute for this atom style");
      set(DIPOLE);
      iarg += 4;

    } else if (strcmp(arg[iarg],"dipole/random") == 0) {
      if (iarg+3 > narg) error->all(FLERR,"Illegal set command");
      ivalue = utils::inumeric(FLERR,arg[iarg+1],false,lmp);
      dvalue = utils::numeric(FLERR,arg[iarg+2],false,lmp);
      if (!atom->mu_flag)
        error->all(FLERR,"Cannot set this attribute for this atom style");
      if (ivalue <= 0)
        error->all(FLERR,"Invalid random number seed in set command");
      if (dvalue <= 0.0)
        error->all(FLERR,"Invalid dipole length in set command");
      setrandom(DIPOLE_RANDOM);
      iarg += 3;

    } else if (strcmp(arg[iarg],"spin") == 0) {
      if (iarg+4 > narg) error->all(FLERR,"Illegal set command");
      if (utils::strmatch(arg[iarg+1],"^v_")) varparse(arg[iarg+1],1);
      else dvalue = utils::numeric(FLERR,arg[iarg+1],false,lmp);
      if (utils::strmatch(arg[iarg+2],"^v_")) varparse(arg[iarg+2],2);
      else xvalue = utils::numeric(FLERR,arg[iarg+2],false,lmp);
      if (utils::strmatch(arg[iarg+3],"^v_")) varparse(arg[iarg+3],3);
      else yvalue = utils::numeric(FLERR,arg[iarg+3],false,lmp);
      if (utils::strmatch(arg[iarg+4],"^v_")) varparse(arg[iarg+4],4);
      else zvalue = utils::numeric(FLERR,arg[iarg+4],false,lmp);
      if (!atom->sp_flag)
        error->all(FLERR,"Cannot set this attribute for this atom style");
      set(SPIN);
      iarg += 5;

    } else if (strcmp(arg[iarg],"spin/random") == 0) {
      if (iarg+3 > narg) error->all(FLERR,"Illegal set command");
      ivalue = utils::inumeric(FLERR,arg[iarg+1],false,lmp);
      dvalue = utils::numeric(FLERR,arg[iarg+2],false,lmp);
      if (!atom->sp_flag)
        error->all(FLERR,"Cannot set this attribute for this atom style");
      if (ivalue <= 0)
        error->all(FLERR,"Invalid random number seed in set command");
      if (dvalue <= 0.0)
        error->all(FLERR,"Invalid dipole length in set command");
      setrandom(SPIN_RANDOM);
      iarg += 3;

    } else if (strcmp(arg[iarg],"quat") == 0) {
      if (iarg+5 > narg) error->all(FLERR,"Illegal set command");
      if (utils::strmatch(arg[iarg+1],"^v_")) varparse(arg[iarg+1],1);
      else xvalue = utils::numeric(FLERR,arg[iarg+1],false,lmp);
      if (utils::strmatch(arg[iarg+2],"^v_")) varparse(arg[iarg+2],2);
      else yvalue = utils::numeric(FLERR,arg[iarg+2],false,lmp);
      if (utils::strmatch(arg[iarg+3],"^v_")) varparse(arg[iarg+3],3);
      else zvalue = utils::numeric(FLERR,arg[iarg+3],false,lmp);
      if (utils::strmatch(arg[iarg+4],"^v_")) varparse(arg[iarg+4],4);
      else wvalue = utils::numeric(FLERR,arg[iarg+4],false,lmp);
      if (!atom->ellipsoid_flag && !atom->tri_flag && !atom->body_flag)
        error->all(FLERR,"Cannot set this attribute for this atom style");
      set(QUAT);
      iarg += 5;

    } else if (strcmp(arg[iarg],"quat/random") == 0) {
      if (iarg+2 > narg) error->all(FLERR,"Illegal set command");
      ivalue = utils::inumeric(FLERR,arg[iarg+1],false,lmp);
      if (!atom->ellipsoid_flag && !atom->tri_flag && !atom->body_flag)
        error->all(FLERR,"Cannot set this attribute for this atom style");
      if (ivalue <= 0)
        error->all(FLERR,"Invalid random number seed in set command");
      setrandom(QUAT_RANDOM);
      iarg += 2;

    } else if (strcmp(arg[iarg],"theta") == 0) {
      if (iarg+2 > narg) error->all(FLERR,"Illegal set command");
      if (utils::strmatch(arg[iarg+1],"^v_")) varparse(arg[iarg+1],1);
      else {
        dvalue = utils::numeric(FLERR,arg[iarg+1],false,lmp);
        dvalue *= MY_PI/180.0;
      }
      if (!atom->line_flag)
        error->all(FLERR,"Cannot set this attribute for this atom style");
      set(THETA);
      iarg += 2;

    } else if (strcmp(arg[iarg],"theta/random") == 0) {
      if (iarg+2 > narg) error->all(FLERR,"Illegal set command");
      ivalue = utils::inumeric(FLERR,arg[iarg+1],false,lmp);
      if (!atom->line_flag)
        error->all(FLERR,"Cannot set this attribute for this atom style");
      if (ivalue <= 0)
        error->all(FLERR,"Invalid random number seed in set command");
      set(THETA_RANDOM);
      iarg += 2;

    } else if (strcmp(arg[iarg],"angmom") == 0) {
      if (iarg+4 > narg) error->all(FLERR,"Illegal set command");
      if (utils::strmatch(arg[iarg+1],"^v_")) varparse(arg[iarg+1],1);
      else xvalue = utils::numeric(FLERR,arg[iarg+1],false,lmp);
      if (utils::strmatch(arg[iarg+2],"^v_")) varparse(arg[iarg+2],2);
      else yvalue = utils::numeric(FLERR,arg[iarg+2],false,lmp);
      if (utils::strmatch(arg[iarg+3],"^v_")) varparse(arg[iarg+3],3);
      else zvalue = utils::numeric(FLERR,arg[iarg+3],false,lmp);
      if (!atom->angmom_flag)
        error->all(FLERR,"Cannot set this attribute for this atom style");
      set(ANGMOM);
      iarg += 4;

    } else if (strcmp(arg[iarg],"omega") == 0) {
      if (iarg+4 > narg) error->all(FLERR,"Illegal set command");
      if (utils::strmatch(arg[iarg+1],"^v_")) varparse(arg[iarg+1],1);
      else xvalue = utils::numeric(FLERR,arg[iarg+1],false,lmp);
      if (utils::strmatch(arg[iarg+2],"^v_")) varparse(arg[iarg+2],2);
      else yvalue = utils::numeric(FLERR,arg[iarg+2],false,lmp);
      if (utils::strmatch(arg[iarg+3],"^v_")) varparse(arg[iarg+3],3);
      else zvalue = utils::numeric(FLERR,arg[iarg+3],false,lmp);
      if (!atom->omega_flag)
        error->all(FLERR,"Cannot set this attribute for this atom style");
      set(OMEGA);
      iarg += 4;

    } else if (strcmp(arg[iarg],"diameter") == 0) {
      if (iarg+2 > narg) error->all(FLERR,"Illegal set command");
      if (utils::strmatch(arg[iarg+1],"^v_")) varparse(arg[iarg+1],1);
      else dvalue = utils::numeric(FLERR,arg[iarg+1],false,lmp);
      if (!atom->radius_flag)
        error->all(FLERR,"Cannot set this attribute for this atom style");
      set(DIAMETER);
      iarg += 2;

    } else if (strcmp(arg[iarg],"density") == 0 ||
               (strcmp(arg[iarg],"density/disc") == 0)) {
      if (iarg+2 > narg) error->all(FLERR,"Illegal set command");
      if (utils::strmatch(arg[iarg+1],"^v_")) varparse(arg[iarg+1],1);
      else dvalue = utils::numeric(FLERR,arg[iarg+1],false,lmp);
      if (!atom->rmass_flag)
        error->all(FLERR,"Cannot set this attribute for this atom style");
      if (dvalue <= 0.0) error->all(FLERR,"Invalid density in set command");
      discflag = 0;
      if (strcmp(arg[iarg],"density/disc") == 0) {
        discflag = 1;
        if (domain->dimension != 2)
          error->all(FLERR,"Density/disc option requires 2d simulation");
      }
      set(DENSITY);
      iarg += 2;

    } else if (strcmp(arg[iarg],"volume") == 0) {
      if (iarg+2 > narg) error->all(FLERR,"Illegal set command");
      if (utils::strmatch(arg[iarg+1],"^v_")) varparse(arg[iarg+1],1);
      else dvalue = utils::numeric(FLERR,arg[iarg+1],false,lmp);
      if (!atom->vfrac_flag)
        error->all(FLERR,"Cannot set this attribute for this atom style");
      if (dvalue <= 0.0) error->all(FLERR,"Invalid volume in set command");
      set(VOLUME);
      iarg += 2;

    } else if (strcmp(arg[iarg],"image") == 0) {
      if (iarg+4 > narg) error->all(FLERR,"Illegal set command");
      ximageflag = yimageflag = zimageflag = 0;
      if (strcmp(arg[iarg+1],"NULL") != 0) {
        ximageflag = 1;
        if (utils::strmatch(arg[iarg+1],"^v_")) varparse(arg[iarg+1],1);
        else ximage = utils::inumeric(FLERR,arg[iarg+1],false,lmp);
      }
      if (strcmp(arg[iarg+2],"NULL") != 0) {
        yimageflag = 1;
        if (utils::strmatch(arg[iarg+2],"^v_")) varparse(arg[iarg+2],2);
        else yimage = utils::inumeric(FLERR,arg[iarg+2],false,lmp);
      }
      if (strcmp(arg[iarg+3],"NULL") != 0) {
        zimageflag = 1;
        if (utils::strmatch(arg[iarg+3],"^v_")) varparse(arg[iarg+3],3);
        else zimage = utils::inumeric(FLERR,arg[iarg+3],false,lmp);
      }
      if (ximageflag && ximage && !domain->xperiodic)
        error->all(FLERR,
                   "Cannot set non-zero image flag for non-periodic dimension");
      if (yimageflag && yimage && !domain->yperiodic)
        error->all(FLERR,
                   "Cannot set non-zero image flag for non-periodic dimension");
      if (zimageflag && zimage && !domain->zperiodic)
        error->all(FLERR,
                   "Cannot set non-zero image flag for non-periodic dimension");
      set(IMAGE);
      iarg += 4;

    } else if (strcmp(arg[iarg],"bond") == 0) {
      if (iarg+2 > narg) error->all(FLERR,"Illegal set command");
      ivalue = utils::inumeric(FLERR,arg[iarg+1],false,lmp);
      if (atom->avec->bonds_allow == 0)
        error->all(FLERR,"Cannot set this attribute for this atom style");
      if (ivalue <= 0 || ivalue > atom->nbondtypes)
        error->all(FLERR,"Invalid value in set command");
      topology(BOND);
      iarg += 2;

    } else if (strcmp(arg[iarg],"angle") == 0) {
      if (iarg+2 > narg) error->all(FLERR,"Illegal set command");
      ivalue = utils::inumeric(FLERR,arg[iarg+1],false,lmp);
      if (atom->avec->angles_allow == 0)
        error->all(FLERR,"Cannot set this attribute for this atom style");
      if (ivalue <= 0 || ivalue > atom->nangletypes)
        error->all(FLERR,"Invalid value in set command");
      topology(ANGLE);
      iarg += 2;

    } else if (strcmp(arg[iarg],"dihedral") == 0) {
      if (iarg+2 > narg) error->all(FLERR,"Illegal set command");
      ivalue = utils::inumeric(FLERR,arg[iarg+1],false,lmp);
      if (atom->avec->dihedrals_allow == 0)
        error->all(FLERR,"Cannot set this attribute for this atom style");
      if (ivalue <= 0 || ivalue > atom->ndihedraltypes)
        error->all(FLERR,"Invalid value in set command");
      topology(DIHEDRAL);
      iarg += 2;

    } else if (strcmp(arg[iarg],"improper") == 0) {
      if (iarg+2 > narg) error->all(FLERR,"Illegal set command");
      ivalue = utils::inumeric(FLERR,arg[iarg+1],false,lmp);
      if (atom->avec->impropers_allow == 0)
        error->all(FLERR,"Cannot set this attribute for this atom style");
      if (ivalue <= 0 || ivalue > atom->nimpropertypes)
        error->all(FLERR,"Invalid value in set command");
      topology(IMPROPER);
      iarg += 2;

    } else if (strcmp(arg[iarg],"sph/e") == 0) {
      if (iarg+2 > narg) error->all(FLERR,"Illegal set command");
      if (utils::strmatch(arg[iarg+1],"^v_")) varparse(arg[iarg+1],1);
      else dvalue = utils::numeric(FLERR,arg[iarg+1],false,lmp);
      if (!atom->esph_flag)
        error->all(FLERR,"Cannot set meso/e for this atom style");
      set(SPH_E);
      iarg += 2;

    } else if (strcmp(arg[iarg],"sph/cv") == 0) {
      if (iarg+2 > narg) error->all(FLERR,"Illegal set command");
      if (utils::strmatch(arg[iarg+1],"^v_")) varparse(arg[iarg+1],1);
      else dvalue = utils::numeric(FLERR,arg[iarg+1],false,lmp);
      if (!atom->cv_flag)
            error->all(FLERR,"Cannot set meso/cv for this atom style");
      set(SPH_CV);
      iarg += 2;

    } else if (strcmp(arg[iarg],"sph/rho") == 0) {
      if (iarg+2 > narg) error->all(FLERR,"Illegal set command");
      if (utils::strmatch(arg[iarg+1],"^v_")) varparse(arg[iarg+1],1);
      else dvalue = utils::numeric(FLERR,arg[iarg+1],false,lmp);
      if (!atom->rho_flag)
        error->all(FLERR,"Cannot set meso/rho for this atom style");
      set(SPH_RHO);
      iarg += 2;

    } else if (strcmp(arg[iarg],"edpd/temp") == 0) {
      if (iarg+2 > narg) error->all(FLERR,"Illegal set command");
      if (strcmp(arg[iarg+1],"NULL") == 0) dvalue = -1.0;
      else if (utils::strmatch(arg[iarg+1],"^v_")) varparse(arg[iarg+1],1);
      else {
        dvalue = utils::numeric(FLERR,arg[iarg+1],false,lmp);
        if (dvalue < 0.0) error->all(FLERR,"Illegal set command");
      }
      if (!atom->edpd_flag)
        error->all(FLERR,"Cannot set edpd/temp for this atom style");
      set(EDPD_TEMP);
      iarg += 2;

    } else if (strcmp(arg[iarg],"edpd/cv") == 0) {
      if (iarg+2 > narg) error->all(FLERR,"Illegal set command");
      if (strcmp(arg[iarg+1],"NULL") == 0) dvalue = -1.0;
      else if (utils::strmatch(arg[iarg+1],"^v_")) varparse(arg[iarg+1],1);
      else {
        dvalue = utils::numeric(FLERR,arg[iarg+1],false,lmp);
        if (dvalue < 0.0) error->all(FLERR,"Illegal set command");
      }
      if (!atom->edpd_flag)
        error->all(FLERR,"Cannot set edpd/cv for this atom style");
      set(EDPD_CV);
      iarg += 2;

    } else if (strcmp(arg[iarg],"cc") == 0) {
      if (iarg+3 > narg) error->all(FLERR,"Illegal set command");
      if (strcmp(arg[iarg+1],"NULL") == 0) dvalue = -1.0;
      else if (utils::strmatch(arg[iarg+1],"^v_")) varparse(arg[iarg+1],1);
      else {
        cc_index = utils::inumeric(FLERR,arg[iarg+1],false,lmp);
        dvalue = utils::numeric(FLERR,arg[iarg+2],false,lmp);
        if (cc_index < 1) error->all(FLERR,"Illegal set command");
      }
      if (!atom->tdpd_flag)
        error->all(FLERR,"Cannot set cc for this atom style");
      set(CC);
      iarg += 3;

    } else if (strcmp(arg[iarg],"smd/mass/density") == 0) {
          if (iarg+2 > narg) error->all(FLERR,"Illegal set command");
          if (utils::strmatch(arg[iarg+1],"^v_")) varparse(arg[iarg+1],1);
          else dvalue = utils::numeric(FLERR,arg[iarg+1],false,lmp);
          if (!atom->smd_flag)
            error->all(FLERR,"Cannot set smd/mass/density for this atom style");
          set(SMD_MASS_DENSITY);
          iarg += 2;

    } else if (strcmp(arg[iarg],"smd/contact/radius") == 0) {
          if (iarg+2 > narg) error->all(FLERR,"Illegal set command");
          if (utils::strmatch(arg[iarg+1],"^v_")) varparse(arg[iarg+1],1);
          else dvalue = utils::numeric(FLERR,arg[iarg+1],false,lmp);
          if (!atom->smd_flag)
            error->all(FLERR,"Cannot set smd/contact/radius "
                       "for this atom style");
          set(SMD_CONTACT_RADIUS);
          iarg += 2;

    } else if (strcmp(arg[iarg],"dpd/theta") == 0) {
      if (iarg+2 > narg) error->all(FLERR,"Illegal set command");
      if (strcmp(arg[iarg+1],"NULL") == 0) dvalue = -1.0;
      else if (utils::strmatch(arg[iarg+1],"^v_")) varparse(arg[iarg+1],1);
      else {
        dvalue = utils::numeric(FLERR,arg[iarg+1],false,lmp);
        if (dvalue < 0.0) error->all(FLERR,"Illegal set command");
      }
      if (!atom->dpd_flag)
        error->all(FLERR,"Cannot set dpd/theta for this atom style");
      set(DPDTHETA);
      iarg += 2;

<<<<<<< HEAD
    // custom per-atom vector
      
    } else if (strstr(arg[iarg],"i_") == arg[iarg] ||
	       strstr(arg[iarg],"d_") == arg[iarg]) {
      if (iarg+2 > narg) error->all(FLERR,"Illegal set command");
      int which = 0;
      if (arg[iarg][0] == 'd') which = 1;
      if (strstr(arg[iarg+1],"v_") == arg[iarg+1]) varparse(arg[iarg+1],1);
      else if (!which) ivalue = utils::inumeric(FLERR,arg[iarg+1],false,lmp);
      else dvalue = utils::numeric(FLERR,arg[iarg+1],false,lmp);
      
      int flag,cols;
      index_custom = atom->find_custom(&arg[iarg][2],flag,cols);
      if ((!which && (index_custom < 0 || flag || cols)) ||
	  (which && (index_custom < 0 || !flag || cols)))
        error->all(FLERR,"Set command per-atom custom vector does not exist");
      if (!which) set(IVEC);
      else set(DVEC);
      iarg += 2;

    // custom per-atom array, must include bracketed index

    } else if (strstr(arg[iarg],"i2_") == arg[iarg] ||
	       strstr(arg[iarg],"d2_") == arg[iarg]) {
      if (iarg+2 > narg) error->all(FLERR,"Illegal set command");
      int which = 0;
      if (arg[iarg][0] == 'd') which = 1;
      if (strstr(arg[iarg+1],"v_") == arg[iarg+1]) varparse(arg[iarg+1],1);
      else if (!which) ivalue = utils::inumeric(FLERR,arg[iarg+1],false,lmp);
=======
    } else if (utils::strmatch(arg[iarg],"^i_")) {
      if (iarg+2 > narg) error->all(FLERR,"Illegal set command");
      if (utils::strmatch(arg[iarg+1],"^v_")) varparse(arg[iarg+1],1);
      else ivalue = utils::inumeric(FLERR,arg[iarg+1],false,lmp);
      int flag;
      index_custom = atom->find_custom(&arg[iarg][2],flag);
      if (index_custom < 0 || flag != 0)
        error->all(FLERR,"Set command integer vector does not exist");
      set(INAME);
      iarg += 2;

    } else if (utils::strmatch(arg[iarg],"^d_")) {
      if (iarg+2 > narg) error->all(FLERR,"Illegal set command");
      if (utils::strmatch(arg[iarg+1],"^v_")) varparse(arg[iarg+1],1);
>>>>>>> dad9942b
      else dvalue = utils::numeric(FLERR,arg[iarg+1],false,lmp);

      int n = strlen(arg[iarg]);
      char *suffix = new char[n];
      strcpy(suffix,&arg[iarg][3]);

      char *ptr = strchr(suffix,'[');
      if (ptr) {
        if (suffix[strlen(suffix)-1] != ']')
          error->all(FLERR,"Invalid attribute in set command");
        icol_custom = atoi(ptr+1);
        *ptr = '\0';
      } else error->all(FLERR,"Set command per-atom custom array is not indexed");

      int flag,cols;
      index_custom = atom->find_custom(suffix,flag,cols);
      delete [] suffix;
      
      if ((!which && (index_custom < 0 || flag || !cols)) ||
	  (which && (index_custom < 0 || !flag || !cols)))
        error->all(FLERR,"Set command per-atom custom array does not exist");
      if (icol_custom <= 0 || icol_custom > cols)
        error->all(FLERR,"Set command per-atom custom array is accessed out-of-range");

      if (!which) set(IARRAY);
      else set(DARRAY);
      iarg += 2;
      
    } else error->all(FLERR,"Illegal set command");

    // statistics
    // for CC option, include species index

    MPI_Allreduce(&count,&allcount,1,MPI_INT,MPI_SUM,world);

    if (comm->me == 0) {
      if (strcmp(arg[origarg],"cc") == 0)
        utils::logmesg(lmp,"  {} settings made for {} index {}\n",
                       allcount,arg[origarg],arg[origarg+1]);
      else
        utils::logmesg(lmp,"  {} settings made for {}\n",
                       allcount,arg[origarg]);
    }
  }

  // free local memory

  delete [] id;
  delete [] select;
}

/* ----------------------------------------------------------------------
   select atoms according to ATOM, MOLECULE, TYPE, GROUP, REGION style
   n = nlocal or nlocal+nghost depending on keyword
------------------------------------------------------------------------- */

void Set::selection(int n)
{
  delete [] select;
  select = new int[n];
  int nlo,nhi;

  if (style == ATOM_SELECT) {
    if (atom->tag_enable == 0)
      error->all(FLERR,"Cannot use set atom with no atom IDs defined");
    bigint nlobig,nhibig;
    utils::bounds(FLERR,id,1,MAXTAGINT,nlobig,nhibig,error);

    tagint *tag = atom->tag;
    for (int i = 0; i < n; i++)
      if (tag[i] >= nlobig && tag[i] <= nhibig) select[i] = 1;
      else select[i] = 0;

  } else if (style == MOL_SELECT) {
    if (atom->molecule_flag == 0)
      error->all(FLERR,"Cannot use set mol with no molecule IDs defined");
    bigint nlobig,nhibig;
    utils::bounds(FLERR,id,1,MAXTAGINT,nlobig,nhibig,error);

    tagint *molecule = atom->molecule;
    for (int i = 0; i < n; i++)
      if (molecule[i] >= nlobig && molecule[i] <= nhibig) select[i] = 1;
      else select[i] = 0;

  } else if (style == TYPE_SELECT) {
    utils::bounds(FLERR,id,1,atom->ntypes,nlo,nhi,error);

    int *type = atom->type;
    for (int i = 0; i < n; i++)
      if (type[i] >= nlo && type[i] <= nhi) select[i] = 1;
      else select[i] = 0;

  } else if (style == GROUP_SELECT) {
    int igroup = group->find(id);
    if (igroup == -1) error->all(FLERR,"Could not find set group ID");
    int groupbit = group->bitmask[igroup];

    int *mask = atom->mask;
    for (int i = 0; i < n; i++)
      if (mask[i] & groupbit) select[i] = 1;
      else select[i] = 0;

  } else if (style == REGION_SELECT) {
    int iregion = domain->find_region(id);
    if (iregion == -1) error->all(FLERR,"Set region ID does not exist");
    domain->regions[iregion]->prematch();

    double **x = atom->x;
    for (int i = 0; i < n; i++)
      if (domain->regions[iregion]->match(x[i][0],x[i][1],x[i][2]))
        select[i] = 1;
      else select[i] = 0;
  }
}

/* ----------------------------------------------------------------------
   set owned atom properties directly
   either scalar or per-atom values from atom-style variable(s)
------------------------------------------------------------------------- */

void Set::set(int keyword)
{
  // evaluate atom-style variable(s) if necessary

  vec1 = vec2 = vec3 = vec4 = nullptr;

  if (varflag) {
    int nlocal = atom->nlocal;
    if (varflag1) {
      memory->create(vec1,nlocal,"set:vec1");
      input->variable->compute_atom(ivar1,0,vec1,1,0);
    }
    if (varflag2) {
      memory->create(vec2,nlocal,"set:vec2");
      input->variable->compute_atom(ivar2,0,vec2,1,0);
    }
    if (varflag3) {
      memory->create(vec3,nlocal,"set:vec3");
      input->variable->compute_atom(ivar3,0,vec3,1,0);
    }
    if (varflag4) {
      memory->create(vec4,nlocal,"set:vec4");
      input->variable->compute_atom(ivar4,0,vec4,1,0);
    }
  }

  // check if properties of atoms in rigid bodies are updated
  // that are cached as per-body data.
  switch (keyword) {
  case X:
  case Y:
  case Z:
  case MOLECULE:
  case MASS:
  case ANGMOM:
  case SHAPE:
  case DIAMETER:
  case DENSITY:
  case QUAT:
  case IMAGE:
    if (modify->check_rigid_list_overlap(select))
      error->warning(FLERR,"Changing a property of atoms in rigid bodies "
                     "that has no effect unless rigid bodies are rebuild");
    break;
  default: // assume no conflict for all other properties
    break;
  }

  // loop over selected atoms

  AtomVecEllipsoid *avec_ellipsoid =
    (AtomVecEllipsoid *) atom->style_match("ellipsoid");
  AtomVecLine *avec_line = (AtomVecLine *) atom->style_match("line");
  AtomVecTri *avec_tri = (AtomVecTri *) atom->style_match("tri");
  AtomVecBody *avec_body = (AtomVecBody *) atom->style_match("body");

  int nlocal = atom->nlocal;
  for (int i = 0; i < nlocal; i++) {
    if (!select[i]) continue;

    // overwrite dvalue, ivalue, xyzw value if variables defined
    // else the input script scalar value remains in place

    if (varflag) {
      if (varflag1) {
        dvalue = xvalue = vec1[i];
        ivalue = static_cast<int> (dvalue);
      }
      if (varflag2) yvalue = vec2[i];
      if (varflag3) zvalue = vec3[i];
      if (varflag4) wvalue = vec4[i];
    }

    // set values in per-atom arrays
    // error check here in case atom-style variables generated bogus value

    if (keyword == TYPE) {
      if (ivalue <= 0 || ivalue > atom->ntypes)
        error->one(FLERR,"Invalid value in set command");
      atom->type[i] = ivalue;
    }
    else if (keyword == MOLECULE) atom->molecule[i] = ivalue;
    else if (keyword == X) atom->x[i][0] = dvalue;
    else if (keyword == Y) atom->x[i][1] = dvalue;
    else if (keyword == Z) atom->x[i][2] = dvalue;
    else if (keyword == VX) atom->v[i][0] = dvalue;
    else if (keyword == VY) atom->v[i][1] = dvalue;
    else if (keyword == VZ) atom->v[i][2] = dvalue;
    else if (keyword == CHARGE) atom->q[i] = dvalue;
    else if (keyword == MASS) {
      if (dvalue <= 0.0) error->one(FLERR,"Invalid mass in set command");
      atom->rmass[i] = dvalue;
    }
    else if (keyword == DIAMETER) {
      if (dvalue < 0.0) error->one(FLERR,"Invalid diameter in set command");
      atom->radius[i] = 0.5 * dvalue;
    }
    else if (keyword == VOLUME) {
      if (dvalue <= 0.0) error->one(FLERR,"Invalid volume in set command");
      atom->vfrac[i] = dvalue;
    }
    else if (keyword == SPH_E) atom->esph[i] = dvalue;
    else if (keyword == SPH_CV) atom->cv[i] = dvalue;
    else if (keyword == SPH_RHO) atom->rho[i] = dvalue;

    else if (keyword == EDPD_TEMP) atom->edpd_temp[i] = dvalue;
    else if (keyword == EDPD_CV) atom->edpd_cv[i] = dvalue;
    else if (keyword == CC) atom->cc[i][cc_index-1] = dvalue;

    else if (keyword == SMD_MASS_DENSITY) {
      // set mass from volume and supplied mass density
      atom->rmass[i] = atom->vfrac[i] * dvalue;
    }
    else if (keyword == SMD_CONTACT_RADIUS) atom->contact_radius[i] = dvalue;

    else if (keyword == DPDTHETA) {
      if (dvalue >= 0.0) atom->dpdTheta[i] = dvalue;
      else {
        double onemass;
        if (atom->rmass) onemass = atom->rmass[i];
        else onemass = atom->mass[atom->type[i]];
        double vx = atom->v[i][0];
        double vy = atom->v[i][1];
        double vz = atom->v[i][2];
        double tfactor = force->mvv2e / (domain->dimension * force->boltz);
        atom->dpdTheta[i] = tfactor * onemass * (vx*vx + vy*vy + vz*vz);
      }
    }

    // set shape of ellipsoidal particle

    else if (keyword == SHAPE) {
      if (xvalue < 0.0 || yvalue < 0.0 || zvalue < 0.0)
        error->one(FLERR,"Invalid shape in set command");
      if (xvalue > 0.0 || yvalue > 0.0 || zvalue > 0.0) {
        if (xvalue == 0.0 || yvalue == 0.0 || zvalue == 0.0)
          error->one(FLERR,"Invalid shape in set command");
      }
      avec_ellipsoid->set_shape(i,0.5*xvalue,0.5*yvalue,0.5*zvalue);
    }

    // set length of line particle

    else if (keyword == LENGTH) {
      if (dvalue < 0.0) error->one(FLERR,"Invalid length in set command");
      avec_line->set_length(i,dvalue);
    }

    // set corners of tri particle

    else if (keyword == TRI) {
      if (dvalue < 0.0) error->one(FLERR,"Invalid length in set command");
      avec_tri->set_equilateral(i,dvalue);
    }

    // set rmass via density
    // if radius > 0.0, treat as sphere or disc
    // if shape > 0.0, treat as ellipsoid (or ellipse, when uncomment below)
    // if length > 0.0, treat as line
    // if area > 0.0, treat as tri
    // else set rmass to density directly

    else if (keyword == DENSITY) {
      if (dvalue <= 0.0) error->one(FLERR,"Invalid density in set command");
      if (atom->radius_flag && atom->radius[i] > 0.0)
        if (discflag)
          atom->rmass[i] = MY_PI*atom->radius[i]*atom->radius[i] * dvalue;
        else
          atom->rmass[i] = 4.0*MY_PI/3.0 *
            atom->radius[i]*atom->radius[i]*atom->radius[i] * dvalue;
      else if (atom->ellipsoid_flag && atom->ellipsoid[i] >= 0) {
        double *shape = avec_ellipsoid->bonus[atom->ellipsoid[i]].shape;
        // enable 2d ellipse (versus 3d ellipsoid) when time integration
        //   options (fix nve/asphere, fix nh/asphere) are also implemented
        // if (discflag)
        // atom->rmass[i] = MY_PI*shape[0]*shape[1] * dvalue;
        // else
        atom->rmass[i] = 4.0*MY_PI/3.0 * shape[0]*shape[1]*shape[2] * dvalue;
      } else if (atom->line_flag && atom->line[i] >= 0) {
        double length = avec_line->bonus[atom->line[i]].length;
        atom->rmass[i] = length * dvalue;
      } else if (atom->tri_flag && atom->tri[i] >= 0) {
        double *c1 = avec_tri->bonus[atom->tri[i]].c1;
        double *c2 = avec_tri->bonus[atom->tri[i]].c2;
        double *c3 = avec_tri->bonus[atom->tri[i]].c3;
        double c2mc1[3],c3mc1[3];
        MathExtra::sub3(c2,c1,c2mc1);
        MathExtra::sub3(c3,c1,c3mc1);
        double norm[3];
        MathExtra::cross3(c2mc1,c3mc1,norm);
        double area = 0.5 * MathExtra::len3(norm);
        atom->rmass[i] = area * dvalue;
      } else atom->rmass[i] = dvalue;
    }

    // set dipole moment

    else if (keyword == DIPOLE) {
      double **mu = atom->mu;
      mu[i][0] = xvalue;
      mu[i][1] = yvalue;
      mu[i][2] = zvalue;
      mu[i][3] = sqrt(mu[i][0]*mu[i][0] + mu[i][1]*mu[i][1] +
                      mu[i][2]*mu[i][2]);
    }

    // set magnetic moments

    else if (keyword == SPIN) {
      double **sp = atom->sp;
      double inorm = 1.0/sqrt(xvalue*xvalue+yvalue*yvalue+zvalue*zvalue);
      sp[i][0] = inorm*xvalue;
      sp[i][1] = inorm*yvalue;
      sp[i][2] = inorm*zvalue;
      sp[i][3] = dvalue;
    }

    // set quaternion orientation of ellipsoid or tri or body particle
    // set quaternion orientation of ellipsoid or tri or body particle
    // enforce quat rotation vector in z dir for 2d systems

    else if (keyword == QUAT) {
      double *quat = nullptr;
      if (avec_ellipsoid && atom->ellipsoid[i] >= 0)
        quat = avec_ellipsoid->bonus[atom->ellipsoid[i]].quat;
      else if (avec_tri && atom->tri[i] >= 0)
        quat = avec_tri->bonus[atom->tri[i]].quat;
      else if (avec_body && atom->body[i] >= 0)
        quat = avec_body->bonus[atom->body[i]].quat;
      else
        error->one(FLERR,"Cannot set quaternion for atom that has none");
      if (domain->dimension == 2 && (xvalue != 0.0 || yvalue != 0.0))
        error->one(FLERR,"Cannot set quaternion with xy components "
                   "for 2d system");

      double theta2 = MY_PI2 * wvalue/180.0;
      double sintheta2 = sin(theta2);
      quat[0] = cos(theta2);
      quat[1] = xvalue * sintheta2;
      quat[2] = yvalue * sintheta2;
      quat[3] = zvalue * sintheta2;
      MathExtra::qnormalize(quat);
    }

    // set theta of line particle

    else if (keyword == THETA) {
      if (atom->line[i] < 0)
        error->one(FLERR,"Cannot set theta for atom that is not a line");
      avec_line->bonus[atom->line[i]].theta = dvalue;
    }

    // set angmom or omega of particle

    else if (keyword == ANGMOM) {
      atom->angmom[i][0] = xvalue;
      atom->angmom[i][1] = yvalue;
      atom->angmom[i][2] = zvalue;
    }

    else if (keyword == OMEGA) {
      atom->omega[i][0] = xvalue;
      atom->omega[i][1] = yvalue;
      atom->omega[i][2] = zvalue;
    }

    // reset any or all of 3 image flags

    else if (keyword == IMAGE) {
      int xbox = (atom->image[i] & IMGMASK) - IMGMAX;
      int ybox = (atom->image[i] >> IMGBITS & IMGMASK) - IMGMAX;
      int zbox = (atom->image[i] >> IMG2BITS) - IMGMAX;
      if (varflag1) ximage = static_cast<int>(xvalue);
      if (varflag2) yimage = static_cast<int>(yvalue);
      if (varflag3) zimage = static_cast<int>(zvalue);
      if (ximageflag) xbox = ximage;
      if (yimageflag) ybox = yimage;
      if (zimageflag) zbox = zimage;
      atom->image[i] = ((imageint) (xbox + IMGMAX) & IMGMASK) |
        (((imageint) (ybox + IMGMAX) & IMGMASK) << IMGBITS) |
        (((imageint) (zbox + IMGMAX) & IMGMASK) << IMG2BITS);
    }

    // set value for custom vector or array

    else if (keyword == IVEC) {
      atom->ivector[index_custom][i] = ivalue;
    }

    else if (keyword == DVEC) {
      atom->dvector[index_custom][i] = dvalue;
    }

    else if (keyword == IARRAY) {
      atom->iarray[index_custom][i][icol_custom-1] = ivalue;
    }

    else if (keyword == DARRAY) {
      atom->darray[index_custom][i][icol_custom-1] = dvalue;
    }

    count++;
  }

  // update bonus data numbers
  
  if (keyword == SHAPE) {
    bigint nlocal_bonus = avec_ellipsoid->nlocal_bonus;
    MPI_Allreduce(&nlocal_bonus,&atom->nellipsoids,1,
                  MPI_LMP_BIGINT,MPI_SUM,world);
  }
  if (keyword == LENGTH) {
    bigint nlocal_bonus = avec_line->nlocal_bonus;
    MPI_Allreduce(&nlocal_bonus,&atom->nlines,1,MPI_LMP_BIGINT,MPI_SUM,world);
  }
  if (keyword == TRI) {
    bigint nlocal_bonus = avec_tri->nlocal_bonus;
    MPI_Allreduce(&nlocal_bonus,&atom->ntris,1,MPI_LMP_BIGINT,MPI_SUM,world);
  }

  // clear up per-atom memory if allocated

  memory->destroy(vec1);
  memory->destroy(vec2);
  memory->destroy(vec3);
  memory->destroy(vec4);
}

/* ----------------------------------------------------------------------
   set an owned atom property randomly
   set seed based on atom coordinates
   make atom result independent of what proc owns it
------------------------------------------------------------------------- */

void Set::setrandom(int keyword)
{
  int i;

  AtomVecEllipsoid *avec_ellipsoid =
    (AtomVecEllipsoid *) atom->style_match("ellipsoid");
  AtomVecLine *avec_line = (AtomVecLine *) atom->style_match("line");
  AtomVecTri *avec_tri = (AtomVecTri *) atom->style_match("tri");
  AtomVecBody *avec_body = (AtomVecBody *) atom->style_match("body");

  double **x = atom->x;
  int seed = ivalue;

  RanPark *ranpark = new RanPark(lmp,1);
  RanMars *ranmars = new RanMars(lmp,seed + comm->me);

  // set approx fraction of atom types to newtype

  if (keyword == TYPE_FRACTION) {
    int nlocal = atom->nlocal;

    for (i = 0; i < nlocal; i++)
      if (select[i]) {
        ranpark->reset(seed,x[i]);
        if (ranpark->uniform() > fraction) continue;
        atom->type[i] = newtype;
        count++;
      }

  // set exact count of atom types to newtype
  // for TYPE_RATIO, exact = fraction out of total eligible
  // for TYPE_SUBSET, exact = nsubset out of total eligible

  } else if (keyword == TYPE_RATIO || keyword == TYPE_SUBSET) {
    int nlocal = atom->nlocal;

    // count = number of eligible atoms I own

    count = 0;
    for (i = 0; i < nlocal; i++)
      if (select[i]) count++;

    // convert specified fraction to nsubset

    bigint bcount = count;
    bigint allcount;
    MPI_Allreduce(&bcount,&allcount,1,MPI_LMP_BIGINT,MPI_SUM,world);

    if (keyword == TYPE_RATIO) {
      nsubset = static_cast<bigint> (fraction * allcount);
    } else if (keyword == TYPE_SUBSET) {
      if (nsubset > allcount)
        error->all(FLERR,"Set type/subset value exceeds eligible atoms");
    }

    // make selection

    int *flag = memory->create(flag,count,"set:flag");
    int *work = memory->create(work,count,"set:work");

    ranmars->select_subset(nsubset,count,flag,work);

    // change types of selected atoms
    // flag vector from select_subset() is only for eligible atoms

    count = 0;
    int eligible = 0;
    for (i = 0; i < nlocal; i++) {
      if (!select[i]) continue;
      if (flag[eligible]) {
        atom->type[i] = newtype;
        count++;
      }
      eligible++;
    }

    // clean up

    memory->destroy(flag);
    memory->destroy(work);

  // set dipole moments to random orientations in 3d or 2d
  // dipole length is determined by dipole type array

  } else if (keyword == DIPOLE_RANDOM) {
    double **mu = atom->mu;
    int nlocal = atom->nlocal;

    double msq,scale;

    if (domain->dimension == 3) {
      for (i = 0; i < nlocal; i++)
        if (select[i]) {
          ranpark->reset(seed,x[i]);
          mu[i][0] = ranpark->uniform() - 0.5;
          mu[i][1] = ranpark->uniform() - 0.5;
          mu[i][2] = ranpark->uniform() - 0.5;
          msq = mu[i][0]*mu[i][0] + mu[i][1]*mu[i][1] + mu[i][2]*mu[i][2];
          scale = dvalue/sqrt(msq);
          mu[i][0] *= scale;
          mu[i][1] *= scale;
          mu[i][2] *= scale;
          mu[i][3] = dvalue;
          count++;
        }

    } else {
      for (i = 0; i < nlocal; i++)
        if (select[i]) {
          ranpark->reset(seed,x[i]);
          mu[i][0] = ranpark->uniform() - 0.5;
          mu[i][1] = ranpark->uniform() - 0.5;
          mu[i][2] = 0.0;
          msq = mu[i][0]*mu[i][0] + mu[i][1]*mu[i][1];
          scale = dvalue/sqrt(msq);
          mu[i][0] *= scale;
          mu[i][1] *= scale;
          mu[i][3] = dvalue;
          count++;
        }
    }


  // set spin moments to random orientations in 3d or 2d
  // spin length is fixed to unity

  } else if (keyword == SPIN_RANDOM) {
    double **sp = atom->sp;
    int nlocal = atom->nlocal;

    double sp_sq,scale;

    if (domain->dimension == 3) {
      for (i = 0; i < nlocal; i++)
        if (select[i]) {
          ranpark->reset(seed,x[i]);
          sp[i][0] = ranpark->uniform() - 0.5;
          sp[i][1] = ranpark->uniform() - 0.5;
          sp[i][2] = ranpark->uniform() - 0.5;
          sp_sq = sp[i][0]*sp[i][0] + sp[i][1]*sp[i][1] + sp[i][2]*sp[i][2];
          scale = 1.0/sqrt(sp_sq);
          sp[i][0] *= scale;
          sp[i][1] *= scale;
          sp[i][2] *= scale;
          sp[i][3] = dvalue;
          count++;
        }

    } else {
      for (i = 0; i < nlocal; i++)
        if (select[i]) {
          ranpark->reset(seed,x[i]);
          sp[i][0] = ranpark->uniform() - 0.5;
          sp[i][1] = ranpark->uniform() - 0.5;
          sp[i][2] = 0.0;
          sp_sq = sp[i][0]*sp[i][0] + sp[i][1]*sp[i][1];
          scale = 1.0/sqrt(sp_sq);
          sp[i][0] *= scale;
          sp[i][1] *= scale;
          sp[i][3] = dvalue;
          count++;
        }
    }

  // set quaternions to random orientations in 3d and 2d

  } else if (keyword == QUAT_RANDOM) {
    int nlocal = atom->nlocal;
    double *quat;

    if (domain->dimension == 3) {
      double s,t1,t2,theta1,theta2;
      for (i = 0; i < nlocal; i++)
        if (select[i]) {
          if (avec_ellipsoid && atom->ellipsoid[i] >= 0)
            quat = avec_ellipsoid->bonus[atom->ellipsoid[i]].quat;
          else if (avec_tri && atom->tri[i] >= 0)
            quat = avec_tri->bonus[atom->tri[i]].quat;
          else if (avec_body && atom->body[i] >= 0)
            quat = avec_body->bonus[atom->body[i]].quat;
          else
            error->one(FLERR,"Cannot set quaternion for atom that has none");

          ranpark->reset(seed,x[i]);
          s = ranpark->uniform();
          t1 = sqrt(1.0-s);
          t2 = sqrt(s);
          theta1 = 2.0*MY_PI*ranpark->uniform();
          theta2 = 2.0*MY_PI*ranpark->uniform();
          quat[0] = cos(theta2)*t2;
          quat[1] = sin(theta1)*t1;
          quat[2] = cos(theta1)*t1;
          quat[3] = sin(theta2)*t2;
          count++;
        }

    } else {
      double theta2;
      for (i = 0; i < nlocal; i++)
        if (select[i]) {
          if (avec_ellipsoid && atom->ellipsoid[i] >= 0)
            quat = avec_ellipsoid->bonus[atom->ellipsoid[i]].quat;
          else if (avec_body && atom->body[i] >= 0)
            quat = avec_body->bonus[atom->body[i]].quat;
          else
            error->one(FLERR,"Cannot set quaternion for atom that has none");

          ranpark->reset(seed,x[i]);
          theta2 = MY_PI*ranpark->uniform();
          quat[0] = cos(theta2);
          quat[1] = 0.0;
          quat[2] = 0.0;
          quat[3] = sin(theta2);
          count++;
        }
    }

  // set theta to random orientation in 2d

  } else if (keyword == THETA_RANDOM) {
    int nlocal = atom->nlocal;
    for (i = 0; i < nlocal; i++) {
      if (select[i]) {
        if (atom->line[i] < 0)
          error->one(FLERR,"Cannot set theta for atom that is not a line");
        ranpark->reset(seed,x[i]);
        avec_line->bonus[atom->line[i]].theta = MY_2PI*ranpark->uniform();
        count++;
      }
    }
  }

  delete ranpark;
  delete ranmars;
}

/* ---------------------------------------------------------------------- */

void Set::topology(int keyword)
{
  int m,atom1,atom2,atom3,atom4;

  // error check

  if (atom->molecular == Atom::TEMPLATE)
    error->all(FLERR,"Cannot set bond topology types for atom style template");

  // border swap to acquire ghost atom info
  // enforce PBC before in case atoms are outside box
  // init entire system since comm->exchange is done
  // comm::init needs neighbor::init needs pair::init needs kspace::init, etc

  if (comm->me == 0) utils::logmesg(lmp,"  system init for set ...\n");
  lmp->init();

  if (domain->triclinic) domain->x2lamda(atom->nlocal);
  domain->pbc();
  domain->reset_box();
  comm->setup();
  comm->exchange();
  comm->borders();
  if (domain->triclinic) domain->lamda2x(atom->nlocal+atom->nghost);

  // select both owned and ghost atoms

  selection(atom->nlocal + atom->nghost);

  // for BOND, each of 2 atoms must be in group

  if (keyword == BOND) {
    int nlocal = atom->nlocal;
    for (int i = 0; i < nlocal; i++)
      for (m = 0; m < atom->num_bond[i]; m++) {
        atom1 = atom->map(atom->bond_atom[i][m]);
        if (atom1 == -1) error->one(FLERR,"Bond atom missing in set command");
        if (select[i] && select[atom1]) {
          atom->bond_type[i][m] = ivalue;
          count++;
        }
      }
  }

  // for ANGLE, each of 3 atoms must be in group

  if (keyword == ANGLE) {
    int nlocal = atom->nlocal;
    for (int i = 0; i < nlocal; i++)
      for (m = 0; m < atom->num_angle[i]; m++) {
        atom1 = atom->map(atom->angle_atom1[i][m]);
        atom2 = atom->map(atom->angle_atom2[i][m]);
        atom3 = atom->map(atom->angle_atom3[i][m]);
        if (atom1 == -1 || atom2 == -1 || atom3 == -1)
          error->one(FLERR,"Angle atom missing in set command");
        if (select[atom1] && select[atom2] && select[atom3]) {
          atom->angle_type[i][m] = ivalue;
          count++;
        }
      }
  }

  // for DIHEDRAL, each of 4 atoms must be in group

  if (keyword == DIHEDRAL) {
    int nlocal = atom->nlocal;
    for (int i = 0; i < nlocal; i++)
      for (m = 0; m < atom->num_dihedral[i]; m++) {
        atom1 = atom->map(atom->dihedral_atom1[i][m]);
        atom2 = atom->map(atom->dihedral_atom2[i][m]);
        atom3 = atom->map(atom->dihedral_atom3[i][m]);
        atom4 = atom->map(atom->dihedral_atom4[i][m]);
        if (atom1 == -1 || atom2 == -1 || atom3 == -1 || atom4 == -1)
          error->one(FLERR,"Dihedral atom missing in set command");
        if (select[atom1] && select[atom2] && select[atom3] && select[atom4]) {
          atom->dihedral_type[i][m] = ivalue;
          count++;
        }
      }
  }

  // for IMPROPER, each of 4 atoms must be in group

  if (keyword == IMPROPER) {
    int nlocal = atom->nlocal;
    for (int i = 0; i < nlocal; i++)
      for (m = 0; m < atom->num_improper[i]; m++) {
        atom1 = atom->map(atom->improper_atom1[i][m]);
        atom2 = atom->map(atom->improper_atom2[i][m]);
        atom3 = atom->map(atom->improper_atom3[i][m]);
        atom4 = atom->map(atom->improper_atom4[i][m]);
        if (atom1 == -1 || atom2 == -1 || atom3 == -1 || atom4 == -1)
          error->one(FLERR,"Improper atom missing in set command");
        if (select[atom1] && select[atom2] && select[atom3] && select[atom4]) {
          atom->improper_type[i][m] = ivalue;
          count++;
        }
      }
  }
}

/* ---------------------------------------------------------------------- */

void Set::varparse(const char *name, int m)
{
  varflag = 1;
  int ivar = input->variable->find(name+2);

  if (ivar < 0)
    error->all(FLERR,"Variable name for set command does not exist");
  if (!input->variable->atomstyle(ivar))
    error->all(FLERR,"Variable for set command is invalid style");

  if (m == 1) {
    varflag1 = 1; ivar1 = ivar;
  } else if (m == 2) {
    varflag2 = 1; ivar2 = ivar;
  } else if (m == 3) {
    varflag3 = 1; ivar3 = ivar;
  } else if (m == 4) {
    varflag4 = 1; ivar4 = ivar;
  }
}<|MERGE_RESOLUTION|>--- conflicted
+++ resolved
@@ -570,37 +570,8 @@
       set(DPDTHETA);
       iarg += 2;
 
-<<<<<<< HEAD
     // custom per-atom vector
-      
-    } else if (strstr(arg[iarg],"i_") == arg[iarg] ||
-	       strstr(arg[iarg],"d_") == arg[iarg]) {
-      if (iarg+2 > narg) error->all(FLERR,"Illegal set command");
-      int which = 0;
-      if (arg[iarg][0] == 'd') which = 1;
-      if (strstr(arg[iarg+1],"v_") == arg[iarg+1]) varparse(arg[iarg+1],1);
-      else if (!which) ivalue = utils::inumeric(FLERR,arg[iarg+1],false,lmp);
-      else dvalue = utils::numeric(FLERR,arg[iarg+1],false,lmp);
-      
-      int flag,cols;
-      index_custom = atom->find_custom(&arg[iarg][2],flag,cols);
-      if ((!which && (index_custom < 0 || flag || cols)) ||
-	  (which && (index_custom < 0 || !flag || cols)))
-        error->all(FLERR,"Set command per-atom custom vector does not exist");
-      if (!which) set(IVEC);
-      else set(DVEC);
-      iarg += 2;
-
-    // custom per-atom array, must include bracketed index
-
-    } else if (strstr(arg[iarg],"i2_") == arg[iarg] ||
-	       strstr(arg[iarg],"d2_") == arg[iarg]) {
-      if (iarg+2 > narg) error->all(FLERR,"Illegal set command");
-      int which = 0;
-      if (arg[iarg][0] == 'd') which = 1;
-      if (strstr(arg[iarg+1],"v_") == arg[iarg+1]) varparse(arg[iarg+1],1);
-      else if (!which) ivalue = utils::inumeric(FLERR,arg[iarg+1],false,lmp);
-=======
+
     } else if (utils::strmatch(arg[iarg],"^i_")) {
       if (iarg+2 > narg) error->all(FLERR,"Illegal set command");
       if (utils::strmatch(arg[iarg+1],"^v_")) varparse(arg[iarg+1],1);
@@ -609,13 +580,30 @@
       index_custom = atom->find_custom(&arg[iarg][2],flag);
       if (index_custom < 0 || flag != 0)
         error->all(FLERR,"Set command integer vector does not exist");
-      set(INAME);
+      set(IVEC);
       iarg += 2;
 
     } else if (utils::strmatch(arg[iarg],"^d_")) {
       if (iarg+2 > narg) error->all(FLERR,"Illegal set command");
       if (utils::strmatch(arg[iarg+1],"^v_")) varparse(arg[iarg+1],1);
->>>>>>> dad9942b
+      else dvalue = utils::numeric(FLERR,arg[iarg+1],false,lmp);
+      int flag;
+      index_custom = atom->find_custom(&arg[iarg][2],flag);
+      if (index_custom < 0 || flag != 1)
+        error->all(FLERR,"Set command floating point vector does not exist");
+      set(DVEC);
+      iarg += 2;
+
+    // custom per-atom array, must include bracketed index
+    // OLDSTYLE code
+
+    } else if (strstr(arg[iarg],"i2_") == arg[iarg] ||
+	       strstr(arg[iarg],"d2_") == arg[iarg]) {
+      if (iarg+2 > narg) error->all(FLERR,"Illegal set command");
+      int which = 0;
+      if (arg[iarg][0] == 'd') which = 1;
+      if (strstr(arg[iarg+1],"v_") == arg[iarg+1]) varparse(arg[iarg+1],1);
+      else if (!which) ivalue = utils::inumeric(FLERR,arg[iarg+1],false,lmp);
       else dvalue = utils::numeric(FLERR,arg[iarg+1],false,lmp);
 
       int n = strlen(arg[iarg]);
@@ -643,7 +631,7 @@
       if (!which) set(IARRAY);
       else set(DARRAY);
       iarg += 2;
-      
+
     } else error->all(FLERR,"Illegal set command");
 
     // statistics
